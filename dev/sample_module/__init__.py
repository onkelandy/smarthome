--- conflicted
+++ resolved
@@ -29,14 +29,8 @@
 from lib.model.module import Module
 from lib.module import Modules
 from lib.shtime import Shtime
-<<<<<<< HEAD
-from lib.utils import Utils
-# from lib.plugin import Plugins
+from lib.Utils import Utils
 
-# import socket
-=======
-from lib.Utils import Utils
->>>>>>> d61c4e6c
 
 
 class SampleModule(Module):
@@ -81,12 +75,7 @@
             self._init_complete = False
             return
 
-<<<<<<< HEAD
-        ip = Utils.get_local_ipv4_address()
-
-=======
         ip = Utils.get_local_ipv4_address()  # remove line if `ip` unused
->>>>>>> d61c4e6c
 
     def start(self):
         """
@@ -109,9 +98,5 @@
 
 
 def translate(s):
-<<<<<<< HEAD
     # needed for AdminUI
-    return s
-=======
-    return s
->>>>>>> d61c4e6c
+    return s