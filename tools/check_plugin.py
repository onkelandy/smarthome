--- conflicted
+++ resolved
@@ -22,39 +22,40 @@
 #########################################################################
 
 import os
-import sys
 import argparse
 
 import plugin_metadata_checker as mc
 
-TOOLBASE = os.path.sep.join(os.path.realpath(__file__).split(os.path.sep)[:-2])
-os.chdir(TOOLBASE)
-os.chdir('..')
-BASE = os.getcwd()
-
-<<<<<<< HEAD
-sys.path.insert(0, BASE)
-sys.path.insert(0, '..')
-sys.path.insert(0, '../lib')
-=======
+BASE = os.path.dirname(os.path.dirname(os.path.abspath(os.path.basename(__file__))))
+
 VERSION = '0.6.2'
->>>>>>> 8b34cd81
-
-VERSION = '0.5.1'
-
-
-def check_metadata(plg):
+
+sum_errors = 0
+sum_warnings = 0
+sum_hints = 0
+total_errors = 0
+total_warnings = 0
+total_hints = 0
+
+
+def check_metadata(plg, quiet=False):
     """
     Check metadata for the selected plugin
 
     :param plg: plugin name
     :type plg: str
     """
+    mc.check_metadata_of_plugin(plg, quiet=quiet)
+    #mc.print_errorcount('-> Metadata', mc.errors, mc.warnings, mc.hints)
+
     global sum_errors, sum_warnings, sum_hints
-    mc.check_metadata_of_plugin(plg)
     sum_errors = mc.errors
     sum_warnings = mc.warnings
     sum_hints = mc.hints
+    global total_errors, total_warnings, total_hints
+    total_errors += mc.errors
+    total_warnings += mc.warnings
+    total_hints += mc.hints
     return
 
 
@@ -156,22 +157,22 @@
         mc.disp_warning(f"No plugin logo has been found in the directory 'webif/static/img'")
 
 
-def check_documentation(plg):
+def check_documentation(plg, quiet=False):
     """
     Check documentation for the selected plugin
 
     :param plg: plugin name
     :type plg: str
     """
-    global sum_errors, sum_warnings, sum_hints
     mc.errors = 0
     mc.warnings = 0
     mc.hints = 0
 
     doc_filename = 'user_doc.rst'
-    print()
-    print(f"*** Checking documentation '{doc_filename}' of plugin '{plg}':")
-    print()
+    if not quiet:
+        print()
+        print(f"*** Checking documentation '{doc_filename}' of plugin '{plg}':")
+        print()
 
     if not os.path.isfile(doc_filename):
         mc.disp_warning(f"No documentation file '{doc_filename}'",
@@ -207,10 +208,18 @@
                 if not 'Web Interface' in section_titles.keys():
                     mc.disp_warning(f"No section 'Web Interface' with the documentation for the web interface of the plugin found.", "You should document, what the web interface of the plugin does and include pictures as an example.")
 
-    mc.print_errorcount('Documentation', mc.errors, mc.warnings, mc.hints)
+    if not quiet:
+        mc.print_errorcount('Documentation', mc.errors, mc.warnings, mc.hints)
+
+    global sum_errors, sum_warnings, sum_hints
     sum_errors += mc.errors
     sum_warnings += mc.warnings
     sum_hints += mc.hints
+    global total_errors, total_warnings, total_hints
+    total_errors += mc.errors
+    total_warnings += mc.warnings
+    total_hints += mc.hints
+
     return
 
 
@@ -254,20 +263,19 @@
         mc.disp_hint("The code of the webinterface is not seperated into a different file", "You should consider to seperate the code the webinterface into the subfolder 'webif'. Take a look at the sample plugin in the ../dev folder.")
 
 
-def check_code(plg):
-    global sum_errors, sum_warnings, sum_hints
+def check_code(plg, quiet=False):
     mc.errors = 0
     mc.warnings = 0
     mc.hints = 0
 
     code_filename = '__init__.py'
-    print()
-    print(f"*** Checking python code of plugin '{plg}' ({code_filename}):")
-    print()
+    if not quiet:
+        print()
+        print(f"*** Checking python code of plugin '{plg}' ({code_filename}):")
+        print()
 
     if not os.path.isfile(code_filename):
-        mc.disp_warning(f"No code ('{code_filename}') found for the plugin '{plg}'", "Aborting code check")
-        return
+        mc.disp_error(f"No code ('{code_filename}') found for the plugin '{plg}'", "Aborting code check")
     else:
         # read documentation file
         with open(code_filename) as f:
@@ -276,12 +284,8 @@
         for lineno, line in enumerate(lines):
             lines[lineno] = lines[lineno].rstrip()
 
-    check_code_webinterface(lines)
-
-<<<<<<< HEAD
-    mc.print_errorcount('Code', mc.errors, mc.warnings, mc.hints)
-    print()
-=======
+        check_code_webinterface(lines)
+
         # - was "Sample plugin" from the templaate file changed?
         for line in lines:
             if line.lower().find('sample plugin') > -1 and line.startswith('#'):
@@ -293,45 +297,105 @@
             print()
 
     global sum_errors, sum_warnings, sum_hints
->>>>>>> 8b34cd81
     sum_errors += mc.errors
     sum_warnings += mc.warnings
     sum_hints += mc.hints
+    global total_errors, total_warnings, total_hints
+    total_errors += mc.errors
+    total_warnings += mc.warnings
+    total_hints += mc.hints
     return
 
 
-# ==================================================================================
-#   Main Routine of the tool
-#
-
-if __name__ == '__main__':
-    print('')
-    print(os.path.basename(__file__) + ' v' + VERSION + ' - Check plugin for formal errors or improvement potential')
-    print('')
-
-    parser = argparse.ArgumentParser(add_help=False)
-    parser.add_argument('pluginname')  # positional argument#
-    group = parser.add_mutually_exclusive_group()
-    group.add_argument('-m', dest='check_metadata', help='check the metadata of a plugin')
-    group.add_argument('-d', dest='check_documentation', help='check the documentation of a plugin')
-    group.add_argument('-c', dest='check_code', help='check the code of a plugin')
-    args = parser.parse_args()
-
-    plg = args.pluginname
-
-    plugindir = os.path.join(BASE, 'plugins', plg)
+def check_one_plugin(plg, chk_meta, chk_code, chk_docu):
     try:
         os.chdir(plugindir)
     except:
         print(f"ERROR: No plugin with name '{plg}' found.")
         print()
         exit(1)
-
-    check_metadata(plg)
+    if chk_meta:
+        check_metadata(plg)
     os.chdir(plugindir)
-    check_code(plg)
-    check_documentation(plg)
+    if chk_code:
+        check_code(plg)
+    if chk_docu:
+        check_documentation(plg)
 
     print()
     mc.print_errorcount('TOTAL', sum_errors, sum_warnings, sum_hints)
-    print()+    print()
+
+
+def check_all_plugins(chk_meta, chk_code, chk_docu):
+    pluginsdir = os.path.join(BASE, 'plugins')
+
+    plugins = mc.get_local_pluginlist(pluginsdir)
+    print(f"{'Plugin':<16.16}      {'Errors':>10}  {'Warnings':>10}  {'Hints':>10}")
+    print(f"{'-'*16:<16.16}      {'-'*8:>10}  {'-'*8:>10}  {'-'*8:>10}")
+
+    for plg in plugins:
+        mc.quiet = True
+        if chk_meta:
+            check_metadata(plg, quiet=True)
+
+        os.chdir(os.path.join(pluginsdir, plg))
+        if chk_code:
+            check_code(plg, quiet=True)
+
+        os.chdir(os.path.join(pluginsdir, plg))
+        if chk_docu:
+            check_documentation(plg, quiet=True)
+
+        print(f"{plg:<16.16}    {sum_errors:10}  {sum_warnings:10}  {sum_hints:10}")
+
+    print(f"{'-'*16:<16.16}      {'-'*8:<10}  {'-'*8:<10}  {'-'*8:<10}")
+    print(f"{'':<16.16}    {total_errors:10}  {total_warnings:10}  {total_hints:10}")
+    print()
+
+
+# ==================================================================================
+#   Main Routine of the tool
+#
+
+if __name__ == '__main__':
+    print('')
+    print(os.path.basename(__file__) + ' v' + VERSION + ' - Check plugin for formal errors or improvement potential')
+    print('')
+
+    parser = argparse.ArgumentParser(add_help=False)
+    parser.add_argument('pluginname', nargs='?', default='', help='name of the plugin to check')  # positional argument#
+    parser.add_argument('-all', dest='check_all', help='check all plugins', action='store_true')
+    group = parser.add_mutually_exclusive_group()
+    group.add_argument('-m', dest='check_metadata_only', help='check only the metadata of a plugin', action='store_true')
+    group.add_argument('-d', dest='check_documentation_only', help='check only the documentation of a plugin', action='store_true')
+    group.add_argument('-c', dest='check_code_only', help='check only the code of a plugin', action='store_true')
+    group.add_argument('-cd', dest='check_code_doc_only', help='check only the code and documentation of a plugin', action='store_true')
+    args = parser.parse_args()
+
+    plg = args.pluginname
+
+    plugindir = os.path.join(BASE, 'plugins', plg)
+
+    chk_meta = True
+    chk_code = True
+    chk_docu = True
+
+    if args.check_metadata_only:
+        chk_code = False
+        chk_docu = False
+    if args.check_code_only:
+        chk_meta = False
+        chk_docu = False
+    if args.check_documentation_only:
+        chk_meta = False
+        chk_code = False
+    if args.check_code_doc_only:
+        chk_meta = False
+
+    if args.check_all:
+        check_all_plugins(chk_meta, chk_code, chk_docu)
+    elif plg == '':
+        parser.print_help()
+    else:
+        check_one_plugin(plg, chk_meta, chk_code, chk_docu)
