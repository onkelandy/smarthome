#!/usr/bin/env python3
# vim: set encoding=utf-8 tabstop=4 softtabstop=4 shiftwidth=4 expandtab
#
# Copyright 2013 KNX-User-Forum e.V.            http://knx-user-forum.de/
#
#  This file is part of SmartHome.py.    http://mknx.github.io/smarthome/
#
#  SmartHome.py is free software: you can redistribute it and/or modify
#  it under the terms of the GNU General Public License as published by
#  the Free Software Foundation, either version 3 of the License, or
#  (at your option) any later version.
#
#  SmartHome.py is distributed in the hope that it will be useful,
#  but WITHOUT ANY WARRANTY; without even the implied warranty of
#  MERCHANTABILITY or FITNESS FOR A PARTICULAR PURPOSE.  See the
#  GNU General Public License for more details.
#
#  You should have received a copy of the GNU General Public License
#  along with SmartHome.py. If not, see <http://www.gnu.org/licenses/>.
#

import logging
import time
import re
import serial
import threading
import struct
import socket

logger = logging.getLogger('')


class Sml():
    _serial = None
    _sock = None
    _lock = None
    _target = None
    _connection_attempts = 0
    _dataoffset = 0
    _items = {}
    _units = {  # Blue book @ http://www.dlms.com/documentation/overviewexcerptsofthedlmsuacolouredbooks/index.html
       1 : 'a',    2 : 'mo',    3 : 'wk',  4 : 'd',    5 : 'h',     6 : 'min.',  7 : 's',     8 : '°',     9 : '°C',    10 : 'currency',
      11 : 'm',   12 : 'm/s',  13 : 'm³', 14 : 'm³',  15 : 'm³/h', 16 : 'm³/h', 17 : 'm³/d', 18 : 'm³/d', 19 : 'l',     20 : 'kg',
      21 : 'N',   22 : 'Nm',   23 : 'Pa', 24 : 'bar', 25 : 'J',    26 : 'J/h',  27 : 'W',    28 : 'VA',   29 : 'var',   30 : 'Wh',
      31 : 'WAh', 32 : 'varh', 33 : 'A',  34 : 'C',   35 : 'V',    36 : 'V/m',  37 : 'F',    38 : 'Ω',    39 : 'Ωm²/h', 40 : 'Wb',
      41 : 'T',   42 : 'A/m',  43 : 'H',  44 : 'Hz',  45 : 'Rac',  46 : 'Rre',  47 : 'Rap',  48 : 'V²h',  49 : 'A²h',   50 : 'kg/s',
      51 : 'Smho'
    }
    connected = False

    def __init__(self, smarthome, host=None, port=0, serialport=None, cycle=300):
        self._sh = smarthome
        self.host = host
        self.port = port
        self.serialport = serialport
        self.cycle = cycle
        self._lock = threading.Lock()
        smarthome.connections.monitor(self)

    def run(self):
        self.alive = True
        self._sh.scheduler.add('Sml', self._refresh, cycle=self.cycle)

    def stop(self):
        self.alive = False
        self.disconnect()

    def parse_item(self, item):
        if 'sml_obis' in item.conf:
            obis = item.conf['sml_obis']
            prop = item.conf['sml_prop'] if 'sml_prop' in item.conf else 'valueReal'
            if obis not in self._items:
                self._items[obis] = {}
            if prop not in self._items[obis]:
                self._items[obis][prop] = []
            self._items[obis][prop].append(item)
            return self.update_item
        return None

    def parse_logic(self, logic):
        pass

    def update_item(self, item, caller=None, source=None, dest=None):
        if caller != 'Sml':
            pass

    def connect(self):
        self._lock.acquire()
        target = None
        try:
            if self.serialport is not None:
                self._target = 'serial://{}'.format(self.serialport)
                self._serial = serial.Serial(
                    self.serialport, 9600, serial.EIGHTBITS, serial.PARITY_NONE, serial.STOPBITS_ONE, timeout=2)
            elif self.host is not None:
                self._target = 'tcp://{}:{}'.format(self.host, self.port)
                self._sock = socket.socket(socket.AF_INET, socket.SOCK_STREAM)
                self._sock.settimeout(2)
                self._sock.connect((self.host, self.port))
        except Exception as e:
            self._connection_attempts -= 1
            if self._connection_attempts <= 0:
                logger.error('Sml: Could not connect to {}: {}'.format(self._target, e))
                self._connection_attempts = self._connection_errorlog
            self._lock.release()
            return
        else:
            logger.info('Sml: Connected to {}'.format(self._target))
            self.connected = True
            self._connection_attempts = 0
            self._lock.release()

    def disconnect(self):
        if self.connected:
            try:
                if self._serial is not None:
                    self._serial.close()
                    self._serial = None
                elif self._sock is not None:
                    self._sock.shutdown(socket.SHUT_RDWR)
                    self._sock = None
            except:
                pass
            logger.info('Sml: Disconnected!')
            self.connected = False
            self._target = None
            self._connection_attempts = 0

    def _read(self, length):
        if self._serial is not None:
            return self._serial.read(length)
        elif self._sock is not None:
            return self._sock.recv(length)
        
    def _refresh(self):
        if self.connected:
            start = time.time()
            try:
                data = self._read(512)
            except Exception as e:
                logger.error(
                    'could not retrieve data from {0}: {1}'.format(self._target, e))
                return

            values = self._parse(data)

            for obis in values:
                if obis in self._items:
                    for prop in self._items[obis]:
                        for item in self._items[obis][prop]:
                            item(values[obis][prop])

            cycletime = time.time() - start
            logger.debug("cycle takes {0} seconds".format(cycletime))

    def _parse(self, data):
        # Search SML List Entry sequences like:
        # "77 07 81 81 c7 82 03 ff 01 01 01 01 04 xx xx xx xx" - manufactor
        # "77 07 01 00 00 00 09 ff 01 01 01 01 0b xx xx xx xx xx xx xx xx xx xx 01" - server id
        # "77 07 01 00 01 08 00 ff 63 01 80 01 62 1e 52 ff 56 00 00 00 29 85 01"
        # Details see http://wiki.volkszaehler.org/software/sml
        values = {}
        packetsize = 7
        logger.debug('Data: {}'.format(''.join(' {:02x}'.format(x) for x in data)))
        self._dataoffset = 0
        while self._dataoffset < len(data)-packetsize:

            # Find SML_ListEntry starting with 0x77 0x07 and OBIS code end with 0xFF
            if data[self._dataoffset] == 0x77 and data[self._dataoffset+1] == 0x07 and data[self._dataoffset+packetsize] == 0xff:
                packetstart = self._dataoffset
                self._dataoffset += 1
                try:
                    entry = {
                      'objName'   : self._read_entity(data),
                      'status'    : self._read_entity(data),
                      'valTime'   : self._read_entity(data),
                      'unit'      : self._read_entity(data),
                      'scaler'    : self._read_entity(data),
                      'value'     : self._read_entity(data),
                      'signature' : self._read_entity(data)
                    }

                    # add additional calculated fields
                    entry['obis'] = '{}-{}:{}.{}.{}*{}'.format(entry['objName'][0], entry['objName'][1], entry['objName'][2], entry['objName'][3], entry['objName'][4], entry['objName'][5])
                    entry['valueReal'] = entry['value'] * 10 ** entry['scaler'] if entry['scaler'] is not None else entry['value']
                    entry['unitName'] = self._units[entry['unit']] if entry['unit'] != None and entry['unit'] in self._units else None

                    logger.debug('Entry {}'.format(entry))

                    values[entry['obis']] = entry
                except Exception as e:
                    self._dataoffset += packetsize-1
                    logger.warning('Can not parse entity at position {}: {}...'.format(self._dataoffset, ''.join(' {:02x}'.format(x) for x in data[packetstart:packetstart+64])))
            else:
                self._dataoffset += 1

        return values

    def _read_entity(self, data):
        upack = {
<<<<<<< HEAD
          5 : { 1 : '>b', 2 : '>h', 4 : '>i', 8 : '>q' },  # int
          6 : { 1 : '>B', 2 : '>H', 4 : '>I', 8 : '>Q' }   # uint
=======
          5 : { 1 : '>b', 2 : '>h', 3: '>i', 4 : '>i', 5 : '>q', 8 : '>q' },
          6 : { 1 : '>B', 2 : '>H', 3: '>I', 4 : '>I', 5 : '>Q', 8 : '>Q' }
>>>>>>> 13c9fee6
        }

        result = None

        tlf = data[self._dataoffset]
        type = (tlf & 112) >> 4
        more = tlf & 128
        len = tlf & 15
        self._dataoffset += 1

        if more > 0:
            tlf = data[self._dataoffset]
            len = len << 4 + (tlf & 15)
            self._dataoffset += 1

        len -= 1

        if len == 0:     # skip empty optional value
            return result

        if type == 0:    # octet string
            result = data[self._dataoffset:self._dataoffset+len]

        elif type == 5 or type == 6:  # int or uint
            d = data[self._dataoffset:self._dataoffset+len]

            ulen = len
            if ulen not in upack[type]:  # extend to next greather unpack unit
              while ulen not in upack[type]:
                d = b'\x00' + d
<<<<<<< HEAD
                ulen += 1
=======
            if len == 5:  # extend 5-byte value to 8-byte value for unpack()
                d = b'\x00\x00\x00' + d
>>>>>>> 13c9fee6

            result = struct.unpack(upack[type][ulen], d)[0]

        elif type == 7:  # list
            result = []
            self._dataoffset += 1
            for i in range(0, len + 1):
                result.append(self._read_entity(data))
            return result

        else:
            logger.warning('Skipping unkown field {}'.format(hex(tlf)))

        self._dataoffset += len

        return result
<|MERGE_RESOLUTION|>--- conflicted
+++ resolved
@@ -198,13 +198,8 @@
 
     def _read_entity(self, data):
         upack = {
-<<<<<<< HEAD
           5 : { 1 : '>b', 2 : '>h', 4 : '>i', 8 : '>q' },  # int
           6 : { 1 : '>B', 2 : '>H', 4 : '>I', 8 : '>Q' }   # uint
-=======
-          5 : { 1 : '>b', 2 : '>h', 3: '>i', 4 : '>i', 5 : '>q', 8 : '>q' },
-          6 : { 1 : '>B', 2 : '>H', 3: '>I', 4 : '>I', 5 : '>Q', 8 : '>Q' }
->>>>>>> 13c9fee6
         }
 
         result = None
@@ -235,12 +230,7 @@
             if ulen not in upack[type]:  # extend to next greather unpack unit
               while ulen not in upack[type]:
                 d = b'\x00' + d
-<<<<<<< HEAD
                 ulen += 1
-=======
-            if len == 5:  # extend 5-byte value to 8-byte value for unpack()
-                d = b'\x00\x00\x00' + d
->>>>>>> 13c9fee6
 
             result = struct.unpack(upack[type][ulen], d)[0]
 
