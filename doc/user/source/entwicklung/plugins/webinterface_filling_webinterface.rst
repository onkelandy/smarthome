--- conflicted
+++ resolved
@@ -106,7 +106,6 @@
 
       .. code-block:: HTML
 
-<<<<<<< HEAD
         {% if item_count > 0 %}
             {% set tab1title = "<strong>" ~ p.get_shortname() ~ " Items</strong> (" ~ item_count ~ ")" %}
         {% else %}
@@ -115,44 +114,6 @@
 
 
    4. Das Template ``webif/templates/index.html`` wird zur Anzeige der gewünschten Daten angepasst.
-=======
-                  # Setting pagelength (max. number of table entries per page) for web interface
-                  try:
-                      pagelength = self.plugin.webif_pagelength
-                  except Exception:
-                      pagelength = 100
-
-                  # get list of items with the attribute knx_dpt
-                  plgitems = []
-                  for item in self.items.return_items():
-                      if 'knx_dpt' in item.conf:
-                          plgitems.append(item)
-
-                  # additionally hand over the list of items, sorted by item-path
-                  tmpl = self.tplenv.get_template('index.html')
-                  return tmpl.render(p=self.plugin,
-                                     webif_pagelength=pagelength,
-                                     items=sorted(plgitems, key=lambda k: str.lower(k['_path'])),
-                                    )
-
-   2. Im Template ``webif/templates/index.html`` werden Anzahl und Titel der Tabs sowie der Starttab konfiguriert.
-
-      * ``{% set tabcount = 4 %}`` definiert die Anzahl an Tabs. Erfolgt keine Angabe, werden automatisch 4 Tabs angezeigt.
-      * ``{% set start_tab = 2 %}`` definiert, dass Tab 2 zu Beginn aktiv ist.
-      * ``{% set tab1title = "<strong>" ~ p.get_shortname() ~ " Items</strong> (" ~ item_count ~ ")" %}`` sorgt dafür, dass der erste Tab die Überschrift "<Pluginname> Items (<Anzahl>)" erhält. Setzt man den Titel auf "hidden", wird der Tab nicht angezeigt. Dies ist beispielsweise dann sinnvoll, wenn gar keine Inhalte für den Tab vorhanden sind, weil das Plugin vom User entsprechend konfiguriert wurde.
-
-
-      .. code-block:: HTML
-
-        {% if item_count > 0 %}
-            {% set tab1title = "<strong>" ~ p.get_shortname() ~ " Items</strong> (" ~ item_count ~ ")" %}
-        {% else %}
-            {% set tab1title = "hidden" %}
-        {% endif %}
-
-
-   3. Das Template ``webif/templates/index.html`` wird zur Anzeige der gewünschten Daten angepasst.
->>>>>>> 48466a9c
       Um im ersten Tab des Webinterface die Items anzuzeigen, die der obige Beispielcode zusammengestellt hat, wird der folgende Code zwischen ``{% block bodytab1 %}`` und ``{% endblock bodytab1 %}`` eingefügt. Es ist sicherzustellen, dass korrekter HTML Code
       für die Tabellen genutzt wird, ua. durch Nutzen der Tags ``<thead>`` und ``<tbody>``
       sowie der jeweiligen End-Tags. Außerdem muss jeder Tabelle eine einzigartige ID vergeben werden.
@@ -184,11 +145,8 @@
         </div>
 
 
-<<<<<<< HEAD
+
    5. Folgender Scriptcode muss zwischen ``{% block pluginscripts %}`` und
-=======
-   4. Folgender Scriptcode muss zwischen ``{% block pluginscripts %}`` und
->>>>>>> 48466a9c
       ``{% endblock pluginscripts %}`` eingefügt werden, um ein Filtern und Sortieren
       der Tabellen zu ermöglichen.
       Der Code ``$('#maintable').DataTable( {} );``
@@ -228,7 +186,6 @@
           });
         </script>
 
-<<<<<<< HEAD
 
     .. code-block:: html+jinja
 
@@ -238,6 +195,3 @@
 
 
    6. Das Logo oben links auf der Seite wird automatisch durch das Logo des konfigurierten Plugin-Typs ersetzt. Wenn das Webinterface ein eigenes Logo mitbringen soll, muss das entsprechende Bild im Verzeichnis ``webif/static/img`` mit dem Namen ``plugin_logo`` abgelegt sein. Die zulässigen Dateiformate sind **.png**, **.jpg** oder **.svg**. Dabei sollte die Größe der Bilddatei die Größe des angezeigten Logos (derzeit ca. 180x150 Pixel) nicht überschreiten, um unnötige Datenübertragungen zu vermeiden.
-=======
-   5. Das Logo oben links auf der Seite wird automatisch durch das Logo des konfigurierten Plugin-Typs ersetzt. Wenn das Webinterface ein eigenes Logo mitbringen soll, muss das entsprechende Bild im Verzeichnis ``webif/static/img`` mit dem Namen ``plugin_logo`` abgelegt sein. Die zulässigen Dateiformate sind **.png**, **.jpg** oder **.svg**. Dabei sollte die Größe der Bilddatei die Größe des angezeigten Logos (derzeit ca. 180x150 Pixel) nicht überschreiten, um unnötige Datenübertragungen zu vermeiden.
->>>>>>> 48466a9c
