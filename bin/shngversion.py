#!/usr/bin/env python3
# vim: set encoding=utf-8 tabstop=4 softtabstop=4 shiftwidth=4 expandtab
#########################################################################
# Copyright 2017-     Martin Sinn                           m.sinn@gmx.de
#########################################################################
#  This file is part of SmartHomeNG.
#  https://github.com/smarthomeNG/smarthome
#
#  SmartHomeNG is free software: you can redistribute it and/or modify
#  it under the terms of the GNU General Public License as published by
#  the Free Software Foundation, either version 3 of the License, or
#  (at your option) any later version.
#
#  SmartHomeNG is distributed in the hope that it will be useful,
#  but WITHOUT ANY WARRANTY; without even the implied warranty of
#  MERCHANTABILITY or FITNESS FOR A PARTICULAR PURPOSE.  See the
#  GNU General Public License for more details.
#
#  You should have received a copy of the GNU General Public License
#  along with SmartHomeNG. If not, see <http://www.gnu.org/licenses/>.
#########################################################################

import os
import subprocess

# Update auf 1.3d wg. neuer item features on_update, on_change
# Update auf 1.3e wg. neuer logic features for visu_websocket
# Update auf 1.3f wg. Vorbereitung Release Candidate

<<<<<<< HEAD
shNG_version = '1.4'
=======
# Update auf 1.4a wg. Kennzeichnung des Stands als "nach dem v1.4 Release"
# Update auf 1.4.1 

shNG_version = '1.4.1'
>>>>>>> dc5be8ae

# ---------------------------------------------------------------------------------
FileBASE = None

def _get_git_data(sub='', printout=False):
    global FileBASE
    if FileBASE is None:
        FileBASE = os.path.sep.join(os.path.realpath(__file__).split(os.path.sep)[:-2])
    BASE = FileBASE
    if sub != '':
        BASE = os.path.join(FileBASE,sub)
    commit = '0'
    branch = 'manual'
    describe = ''
    commit_short = ''
    if BASE is not None:
        try:
            os.chdir(BASE)
            branch = subprocess.check_output(['git', 'rev-parse', '--abbrev-ref', 'HEAD'], stderr=subprocess.STDOUT).decode().strip('\n')
            commit = subprocess.check_output(['git', 'rev-parse', 'HEAD'], stderr=subprocess.STDOUT).decode().strip('\n')
            commit_short = subprocess.check_output(['git', 'rev-parse', '--short', 'HEAD'], stderr=subprocess.STDOUT).decode().strip('\n')
            describe = subprocess.check_output(['git', 'describe', '--all'], stderr=subprocess.STDOUT).decode().strip('\n')
        except Exception as e:
            pass
    if printout:
        print()
        print("_get_git_data: BASE={}".format(BASE)) 
        print("- describe: {}".format(describe))
        print("- commit_short : {}".format(commit_short))
        print("- commit .: {}".format(commit))
        print("- branch .: {}".format(branch))
        print()
    return commit, commit_short, branch, describe 

# ---------------------------------------------------------------------------------

def get_shng_main_version():
    return shNG_version

def get_shng_version():
    commit, commit_short, branch, describe = _get_git_data()
    VERSION = get_shng_main_version()
    if branch == 'master':
        VERSION += '.'+branch+' ('+commit_short+')'
    else:
        VERSION += '.'+commit_short+'.'+branch
    return VERSION

def get_shng_description():
    commit, commit_short, branch, describe = _get_git_data()
    return describe

def get_plugins_version():
    commit, commit_short, branch, describe = _get_git_data('plugins')
    VERSION = get_shng_main_version()
    if branch == 'master':
        VERSION += '.'+branch+' ('+commit_short+')'
    else:
        VERSION += '.'+commit_short+'.'+branch
    return VERSION

def get_plugins_description():
    commit, commit_short, branch, describe = _get_git_data('plugins')
    return describe

def get_shng_docversion():
    commit, commit_short, branch, describe = _get_git_data()
    VERSION = get_shng_main_version()
    if branch != 'master':
        VERSION += ' '+branch
    return VERSION

if __name__ == '__main__':
    print()
    commit, commit_short, branch, describe = _get_git_data()
    print("get_shng_git         :", commit+'.'+branch)
    commit, commit_short, branch, describe = _get_git_data('plugins')
    print("get_plugins_git      :", commit+'.'+branch)
    print()
    print("get_shng_main_version:", get_shng_main_version())
    print("get_shng_version     :", get_shng_version())
    print(" - description       :", get_shng_description())
    print("get_plugins_version  :", get_plugins_version())
    print(" - description       :", get_plugins_description())
    print()
<|MERGE_RESOLUTION|>--- conflicted
+++ resolved
@@ -27,14 +27,10 @@
 # Update auf 1.3e wg. neuer logic features for visu_websocket
 # Update auf 1.3f wg. Vorbereitung Release Candidate
 
-<<<<<<< HEAD
-shNG_version = '1.4'
-=======
 # Update auf 1.4a wg. Kennzeichnung des Stands als "nach dem v1.4 Release"
 # Update auf 1.4.1 
 
 shNG_version = '1.4.1'
->>>>>>> dc5be8ae
 
 # ---------------------------------------------------------------------------------
 FileBASE = None
