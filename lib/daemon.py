#!/usr/bin/env python3
#########################################################################
# Copyright 2016-     Christian Strassburg            c.strassburg@gmx.de
#########################################################################
#  This file is part of SmartHomeNG.
#  https://github.com/smarthomeNG/smarthome
#
#  SmartHomeNG.py is free software: you can redistribute it and/or modify
#  it under the terms of the GNU General Public License as published by
#  the Free Software Foundation, either version 3 of the License, or
#  (at your option) any later version.
#
#  SmartHomeNG.py is distributed in the hope that it will be useful,
#  but WITHOUT ANY WARRANTY; without even the implied warranty of
#  MERCHANTABILITY or FITNESS FOR A PARTICULAR PURPOSE.  See the
#  GNU General Public License for more details.
#
#  You should have received a copy of the GNU General Public License
#  along with SmartHomeNG.py. If not, see <http://www.gnu.org/licenses/>.
#########################################################################

"""
This file contains the functions needed to run SmartHomeNG as a daemon
"""

import logging
import os
import sys
import psutil
import fcntl
import errno

logger = logging.getLogger(__name__)


def daemonize(pidfile,stdin='/dev/null', stdout='/dev/null', stderr=None):
    """
    This method daemonizes the sh.py process and redirects standard file descriptors.

    :param pidfile: Path to pidfile
    :param stdin: Path to new stdin, default value is "/dev/null"
    :param stdout: Path to new stdout, default value is "/dev/null"
    :param stderr: Path to new stderr, default value is None, but if stderr is None it is mapped to stdout
    :type pidfile: string
    :type stdin: string
    :type stdout: string
    :type stderr: string
    """

    # use stdout file if stderr is none
    if (not stderr):
        stderr = stdout

    # do the UNIX double-fork magic, see Stevens' "Advanced
    # Programming in the UNIX Environment" for details (ISBN 0201563177)
    try:
        pid = os.fork()
        if pid > 0:
            # exit first parent
            sys.exit(0)
    except OSError as  e:
        print("fork #1 failed: %d (%s)" % (e.errno, e.strerror) , file=sys.stderr)
        sys.exit(1)

    # decouple from parent environment
    os.setsid()
    os.umask(0)

    # do second fork
    try:
        pid = os.fork()
        if pid > 0:
            # exit from second parent, print eventual PID before
            print ("Daemon PID %d" % pid )
            sys.exit(0)
        else:
            write_pidfile(os.getpid(), pidfile)

    except OSError as  e:
        print("fork #2 failed: %d (%s)" % (e.errno, e.strerror) , file=sys.stderr)
        sys.exit(1)

    # Redirect standard file descriptors.
    si = open(stdin, 'r')
    so = open(stdout, 'a+')
    se = open(stderr, 'a+')
    os.close(sys.stdin.fileno())
    os.close(sys.stdout.fileno())
    os.close(sys.stderr.fileno())
    os.dup2(si.fileno(), sys.stdin.fileno())
    os.dup2(so.fileno(), sys.stdout.fileno())
    os.dup2(se.fileno(), sys.stderr.fileno())


def remove_pidfile(pidfile):
    """
    This method removes the pidfile.

    :param pidfile: Name of the pidfile to write to
    :type pidfile: str
    """

    if os.path.exists(pidfile):
        os.remove(pidfile)


def write_pidfile(pid, pidfile):
    """
    This method writes the PID to the pidfile and locks it while the process is running.

    :param pid: PID of SmartHomeNG
    :param pidfile: Name of the pidfile to write to
    :type pid: int
    :type pidfile: str
    """

    fd = open(pidfile, 'w+')
    fd.write("%s" % pid)
    fd.close()

    # lock pidfile:
    try:
        fd = os.open(pidfile, os.O_RDONLY)
        fcntl.flock(fd, fcntl.LOCK_EX | fcntl.LOCK_NB)
        # don't close fd or lock is gone
    except OSError as e:
        print("Could not lock pid file: %d (%s)" % (e.errno, e.strerror) , file=sys.stderr)

def read_pidfile(pidfile):
    """
    This method reads the pidfile and returns the PID.

    :param pidfile: Name of the pidfile to check
    :type pidfile: str

    :return: PID of SmartHomeNG or 0 if it is not running
    :rtype: int
    """

    try:
        if os.path.isfile(pidfile):
            fd = open(pidfile,'r')
            line = fd.readline()
            pid = int(line)
            return pid
    except ValueError:
        logger.warning("PID could not be read, maybe a false write or a corrupt filesystem? Please check the file system ASAP!")
    return 0


def check_sh_is_running(pidfile):
    """
    This method checks whether another smarthome process process is already running.

    :param pidfile: Name of the pidfile to check
    :type pidfile: str

    :return: True: if SmartHomeNG is running, False: if SmartHome is not running
    :rtype: bool
    """

    pid = read_pidfile(pidfile)
    isRunning = False
    if pid > 0 and psutil.pid_exists(pid):
        try:
            fd = os.open(pidfile, os.O_RDONLY)
            fcntl.flock(fd, fcntl.LOCK_EX | fcntl.LOCK_NB)
            # pidfile not locked, so sh is terminated
        except OSError as e:
            if (e.errno == errno.EWOULDBLOCK):
                # pidfile is locked, so sh is running
                isRunning = True
            else:
                print("Error while testing lock in pidfile %s: %d (%s)" % (pidfile, e.errno, e.strerror) , file=sys.stderr)
                sys.exit(1)
        finally:
            if fd:
                os.close(fd)
    return isRunning


def kill(pidfile, waittime=15):
    """
    This method kills the process identified by pidfile.

    :param pidfile: Name of the pidfile identifying the process to kill
    :param waittime: Number of seconds to wait before killing the process
    :type pidfile: str
    :type waittime: int
    """

    pid = read_pidfile(pidfile)
    if psutil.pid_exists(pid):
        logger.warning("Stopping SmartHomeNG, please wait...")
        p = psutil.Process(pid)
        if p is not None:
            p.terminate()
            try:
                p.wait(timeout=waittime)
            except Exception as e:
                pass
            if p.is_running():
<<<<<<< HEAD
                logger.warning("Killing process")
                p.kill()
                
=======
                logger.warning("Trying to terminate SmartHomeNG timed out, killing process")
                p.kill()
                try:
                    p.wait(timeout=5)
                except Exception as e:
                    pass
    else:
        logger.warning("No instance of SmartHomeNG running")
>>>>>>> 931b968b
<|MERGE_RESOLUTION|>--- conflicted
+++ resolved
@@ -200,11 +200,6 @@
             except Exception as e:
                 pass
             if p.is_running():
-<<<<<<< HEAD
-                logger.warning("Killing process")
-                p.kill()
-                
-=======
                 logger.warning("Trying to terminate SmartHomeNG timed out, killing process")
                 p.kill()
                 try:
@@ -212,5 +207,4 @@
                 except Exception as e:
                     pass
     else:
-        logger.warning("No instance of SmartHomeNG running")
->>>>>>> 931b968b
+        logger.warning("No instance of SmartHomeNG running")