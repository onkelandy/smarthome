--- conflicted
+++ resolved
@@ -145,11 +145,7 @@
         self._sh = smarthome
         self._lock = threading.Lock()
         self._runc = threading.Condition()
-<<<<<<< HEAD
-        self._cycle_items = {}          # store items for dynamic cycles {'item2.property.path': [name1, name2, ...]}
-=======
         self._cycle_items = {}          # store items for dynamic cycles {'item2.property.path': {name1, name2, ...}}
->>>>>>> 04abbdeb
 
         global _scheduler_instance
         if _scheduler_instance is not None:
@@ -504,65 +500,6 @@
                 if obj.__class__.__name__ == 'method':
                     if isinstance(obj.__self__, SmartPlugin):
                         if obj.__self__.get_instance_name() != '':
-<<<<<<< HEAD
-                            #if not (name).startswith(self._pluginname_prefix):
-                            if not from_smartplugin:
-                                name = name +'_'+ obj.__self__.get_instance_name()
-                            logger.debug("Scheduler: Name changed by adding plugin instance name to: " + name)
-
-                # check if cycle time is valid
-                if isinstance(cycle, dict):
-                    if list(cycle.keys())[0] is False:
-                        logger.error(f"Scheduler {name}: can't add cycle with length False, check cycle assignment (obj {obj}, source {source}).")
-                        return
-
-                if isinstance(cycle, str):
-                    cycle, __, _value = cycle.partition('=')
-
-                    # cycle is given as item, so try getting item
-                    if cycle.startswith('sh.'):
-                        items = self._sh.items.get_instance()
-                        item = items.return_item(cycle.removeprefix('sh.').removesuffix('()'))
-                        if not item:
-                            logger.warning(f'Item {cycle} for scheduler {name} not found, check cycle assignment')
-                            return
-
-                        # store item for callback
-                        self._cycle_items.setdefault(item.property.path, []).append(name)
-                        item.add_method_trigger(self.update_item)
-                        if isinstance(item(), int):
-                            cycle = int(item())
-                        else:
-                            cycle = item._castduration(item())
-                            if cycle is False:
-                                logger.warning(f'item {item} yielded False while trying to convert {item()} to time, ignoring')
-                                return
-                    else:
-                        try:
-                            cycle = int(cycle.strip())
-                        except Exception as e:
-                            logger.warning(f"Scheduler: Exception {e}: Invalid cycle entry for {name} {cycle}")
-                            return
-                        if _value != '':
-                            _value = _value.strip()
-                        else:
-                            _value = cycle
-                        cycle = {cycle: _value}
-                        source = {'source': 'cycle', 'details': _value}
-                # end cycle item mod
-
-                # test cycle again in case the item yielded int value
-                if isinstance(cycle, int):
-                    source = {'source': 'cycle1', 'details': cycle}
-                    cycle = {cycle: cycle}
-
-                if cycle is not None and offset is None:  # spread cycle jobs
-                    offset = random.randint(10, 15)
-                # TODO: remove debug code later
-                if cycle is not None and not isinstance(cycle, dict):
-                    logger.error(f'cycle not in dict format: {cycle} ({type(cycle)}) for scheduler {name}')
-                    return
-=======
                             if not from_smartplugin:
                                 name = name + '_' + obj.__self__.get_instance_name()
                             logger.debug("Scheduler: Name changed by adding plugin instance name to: " + name)
@@ -620,7 +557,6 @@
                 #     logger.error(f'cycle not in dict format: {cycle} ({type(cycle)}) for scheduler {name}')
                 #     return
 
->>>>>>> 04abbdeb
                 self._scheduler[name] = {'prio': prio, 'obj': obj, 'source': source, 'cron': cron, 'cycle': cycle, 'value': value, 'next': next, 'active': True}
                 if next is None:
                     self._next_time(name, offset)
@@ -638,22 +574,6 @@
             logger.warning(f'item {item} not registered for cycle update, ignoring.')
             return
 
-<<<<<<< HEAD
-        if isinstance(item(), int):
-            cycle = item()
-        else:
-            try:
-                cycle = item._castduration(item())
-            except Exception as e:
-                logger.warning(f'item {item} for cycle update: error on converting data: {e}, ignoring')
-                return
-        if cycle is False:
-            logger.warning(f'item {item} for cycle update return invalid cycle data {item()}, ignoring.')
-            return
-
-        for name in self._cycle_items[item.property.path]:
-            self._scheduler[name]['cycle'] = cycle
-=======
         for name in self._cycle_items[item.property.path]:
 
             cycle_item = self._scheduler[name]['obj']
@@ -671,7 +591,6 @@
             else:
                 self._scheduler[name]['cycle'] = {cycle: value}
 
->>>>>>> 04abbdeb
             # as we don't know the last execution time, we start anew from now
             self._next_time(name)
 
