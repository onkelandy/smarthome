
import common
import unittest
import lib.config

class TestConfig(unittest.TestCase):


    # Tests for .conf files ----------------------------------------------------

    def config(self, name):
        return lib.config.parse('resources/config_' + name + '.conf')

<<<<<<< HEAD
    def test_confread_sections(self):
=======
    def test_read_ignores_empty_name(self):
        conf = self.config('empty')
        self.assertEquals(0, len(conf['empty']))

    def test_read_ignores_starting_digits(self):
        conf = self.config('digits')
        self.assertEquals(0, len(conf['digits']))

    def test_read_ignores_set(self):
        conf = self.config('reserved')
        self.assertEquals(0, len(conf['reserved']))

    def test_read_sections(self):
>>>>>>> 4d7fc689
        conf = self.config('sections')
        self.assertIsInstance(conf, dict)
        self.assertTrue('section1' in conf)
        self.assertTrue('section2' in conf)

    def test_confread_keyvalues(self):
        conf = self.config('keyvalues')
        self.assertIsInstance(conf['section'], dict)
        self.assertTrue('key1' in conf['section'])
        self.assertTrue('key2' in conf['section'])
        self.assertEqual(conf['section']['key1'], 'value1')
        self.assertEqual(conf['section']['key2'], 'value2')

    def test_confread_keyvalues_quotes(self):
        conf = self.config('keyvalues')
        self.assertIsInstance(conf['section'], dict)
        self.assertTrue('key1_quotes' in conf['section'])
        self.assertTrue('key2_quotes' in conf['section'])
        self.assertEqual(conf['section']['key1_quotes'], 'value1')
        self.assertEqual(conf['section']['key2_quotes'], 'value2')

    def test_confread_lists(self):
        conf = self.config('lists')
        self.assertIsInstance(conf['section']['list'], list)
        self.assertTrue('value1' in conf['section']['list'])
        self.assertTrue('value2' in conf['section']['list'])
        self.assertTrue('value3' in conf['section']['list'])

    def test_confread_lists_spaces(self):
        conf = self.config('lists')
        self.assertIsInstance(conf['section']['list_spaces'], list)
        self.assertTrue('value1' in conf['section']['list_spaces'])
        self.assertTrue('value2' in conf['section']['list_spaces'])
        self.assertTrue('value3' in conf['section']['list_spaces'])

    def test_confread_lists_quotes(self):
        conf = self.config('lists')
        self.assertIsInstance(conf['section']['list_quotes'], list)
        self.assertTrue('value1' in conf['section']['list_quotes'])
        self.assertTrue('value2' in conf['section']['list_quotes'])
        self.assertTrue('value3' in conf['section']['list_quotes'])

    def test_confread_lists_quotes_spaces(self):
        conf = self.config('lists')
        self.assertIsInstance(conf['section']['list_quotes_spaces'], list)
        self.assertTrue('value1' in conf['section']['list_quotes_spaces'])
        self.assertTrue('value2' in conf['section']['list_quotes_spaces'])
        self.assertTrue('value3' in conf['section']['list_quotes_spaces'])

    def test_confread_multiline(self):
        conf = self.config('keyvalues')
        self.assertEqual(conf['section']['key_multiline'], 'line1line2')
        self.assertEqual(conf['section']['key_multiline_space'], 'line1 line2')
        self.assertEqual(conf['section']['key_multiline_quotes'], 'line1line2')
    
<<<<<<< HEAD

    # Tests for .yaml files ----------------------------------------------------
    
    def configyaml(self, name):
        return lib.config.parse('resources/config_' + name + '.yaml')

    def test_yamlread_sections(self):
        conf = self.configyaml('sections')
        self.assertIsInstance(conf, dict)
        self.assertTrue('section1' in conf)
        self.assertTrue('section2' in conf)

    def test_yamlread_keyvalues(self):
        conf = self.configyaml('keyvalues')
        self.assertIsInstance(conf['section'], dict)
        self.assertTrue('key1' in conf['section'])
        self.assertTrue('key2' in conf['section'])
        self.assertEqual(conf['section']['key1'], 'value1')
        self.assertEqual(conf['section']['key2'], 'value2')

    def test_yamlread_keyvalues_quotes(self):
        conf = self.configyaml('keyvalues')
        self.assertIsInstance(conf['section'], dict)
        self.assertTrue('key1_quotes' in conf['section'])
        self.assertTrue('key2_quotes' in conf['section'])
        self.assertEqual(conf['section']['key1_quotes'], 'value1')
        self.assertEqual(conf['section']['key2_quotes'], 'value2')

    def test_yamlread_lists(self):
        conf = self.configyaml('lists')
        self.assertIsInstance(conf['section']['list'], list)
        self.assertTrue('value1' in conf['section']['list'])
        self.assertTrue('value2' in conf['section']['list'])
        self.assertTrue('value3' in conf['section']['list'])

    def test_yamlread_lists_spaces(self):
        conf = self.configyaml('lists')
        self.assertIsInstance(conf['section']['list_spaces'], list)
        self.assertTrue('value1' in conf['section']['list_spaces'])
        self.assertTrue('value2' in conf['section']['list_spaces'])
        self.assertTrue('value3' in conf['section']['list_spaces'])

    def test_yamlread_lists_quotes(self):
        conf = self.configyaml('lists')
        self.assertIsInstance(conf['section']['list_quotes'], list)
        self.assertTrue('value1' in conf['section']['list_quotes'])
        self.assertTrue('value2' in conf['section']['list_quotes'])
        self.assertTrue('value3' in conf['section']['list_quotes'])

    def test_yamlread_lists_quotes_spaces(self):
        conf = self.configyaml('lists')
        self.assertIsInstance(conf['section']['list_quotes_spaces'], list)
        self.assertTrue('value1' in conf['section']['list_quotes_spaces'])
        self.assertTrue('value2' in conf['section']['list_quotes_spaces'])
        self.assertTrue('value3' in conf['section']['list_quotes_spaces'])

    def test_yamlread_multiline(self):
        conf = self.configyaml('keyvalues')
        self.assertEqual(conf['section']['key_multiline'], 'line1line2')
#       Trailing spaces on a line are not supported by yaml
#        self.assertEqual(conf['section']['key_multiline_space'], 'line1 line2')
        self.assertEqual(conf['section']['key_multiline_quotes'], 'line1line2')

    
=======
    def test_read_structure(self):
        conf = self.config('structure')
        self.assertTrue('child1' in conf['parent1'])
        self.assertTrue('child2' in conf['parent1'])
        self.assertTrue('child1' in conf['parent2'])
        self.assertTrue('child2' in conf['parent2'])

    def test_read_structure(self):
        conf = self.config('structure')
        self.assertTrue('child1' in conf['parent1'])
        self.assertTrue('child2' in conf['parent1'])
        self.assertTrue('child1' in conf['parent2'])
        self.assertTrue('child2' in conf['parent2'])

>>>>>>> 4d7fc689
if __name__ == '__main__':
    unittest.main(verbosity=2)<|MERGE_RESOLUTION|>--- conflicted
+++ resolved
@@ -11,23 +11,19 @@
     def config(self, name):
         return lib.config.parse('resources/config_' + name + '.conf')
 
-<<<<<<< HEAD
-    def test_confread_sections(self):
-=======
-    def test_read_ignores_empty_name(self):
+    def test_confread_ignores_empty_name(self):
         conf = self.config('empty')
         self.assertEquals(0, len(conf['empty']))
 
-    def test_read_ignores_starting_digits(self):
+    def test_confread_ignores_starting_digits(self):
         conf = self.config('digits')
         self.assertEquals(0, len(conf['digits']))
 
-    def test_read_ignores_set(self):
+    def test_confread_ignores_set(self):
         conf = self.config('reserved')
         self.assertEquals(0, len(conf['reserved']))
 
-    def test_read_sections(self):
->>>>>>> 4d7fc689
+    def test_confread_sections(self):
         conf = self.config('sections')
         self.assertIsInstance(conf, dict)
         self.assertTrue('section1' in conf)
@@ -83,7 +79,20 @@
         self.assertEqual(conf['section']['key_multiline_space'], 'line1 line2')
         self.assertEqual(conf['section']['key_multiline_quotes'], 'line1line2')
     
-<<<<<<< HEAD
+    def test_read_structure(self):
+        conf = self.config('structure')
+        self.assertTrue('child1' in conf['parent1'])
+        self.assertTrue('child2' in conf['parent1'])
+        self.assertTrue('child1' in conf['parent2'])
+        self.assertTrue('child2' in conf['parent2'])
+
+    def test_read_structure(self):
+        conf = self.config('structure')
+        self.assertTrue('child1' in conf['parent1'])
+        self.assertTrue('child2' in conf['parent1'])
+        self.assertTrue('child1' in conf['parent2'])
+        self.assertTrue('child2' in conf['parent2'])
+
 
     # Tests for .yaml files ----------------------------------------------------
     
@@ -147,22 +156,6 @@
 #        self.assertEqual(conf['section']['key_multiline_space'], 'line1 line2')
         self.assertEqual(conf['section']['key_multiline_quotes'], 'line1line2')
 
-    
-=======
-    def test_read_structure(self):
-        conf = self.config('structure')
-        self.assertTrue('child1' in conf['parent1'])
-        self.assertTrue('child2' in conf['parent1'])
-        self.assertTrue('child1' in conf['parent2'])
-        self.assertTrue('child2' in conf['parent2'])
 
-    def test_read_structure(self):
-        conf = self.config('structure')
-        self.assertTrue('child1' in conf['parent1'])
-        self.assertTrue('child2' in conf['parent1'])
-        self.assertTrue('child1' in conf['parent2'])
-        self.assertTrue('child2' in conf['parent2'])
-
->>>>>>> 4d7fc689
 if __name__ == '__main__':
     unittest.main(verbosity=2)