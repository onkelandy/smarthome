--- conflicted
+++ resolved
@@ -27,12 +27,8 @@
 from lib.utils import Utils
 from lib.utils import Version
 import lib.shyaml as shyaml
-<<<<<<< HEAD
 from lib.constants import (YAML_FILE, FOO, META_DATA_TYPES, META_DATA_DEFAULTS, DIR_PLUGINS, DIR_MODULES)
-=======
-from lib.constants import (YAML_FILE, FOO, META_DATA_TYPES, META_DATA_DEFAULTS)
 from lib.model.sdp.globals import SDP_VERSION
->>>>>>> fdf64825
 
 META_MODULE_PARAMETER_SECTION = 'parameters'
 META_PLUGIN_SECTION = 'plugin'
@@ -43,22 +39,21 @@
 META_PLUGIN_FUNCTION_SECTION = 'plugin_functions'
 
 META_STRUCT_SECTION = 'item_structs'
-#META_DATA_TYPES=['bool', 'int', 'float','num', 'scene', 'str', ['list','list(subtype)'], 'dict', 'ip', 'ipv4', 'ipv6', 'mac', 'knx_ga', 'foo']
-#META_DATA_DEFAULTS={'bool': False, 'int': 0, 'float': 0.0, 'scene': 0, 'str': '', 'list': [], 'dict': {}, 'OrderedDict': {}, 'num': 0, 'scene': 0, 'ip': '0.0.0.0', 'ipv4': '0.0.0.0', 'mac': '00:00:00:00:00:00', 'knx_ga': '', 'foo': None}
+# META_DATA_TYPES=['bool', 'int', 'float','num', 'scene', 'str', ['list','list(subtype)'], 'dict', 'ip', 'ipv4', 'ipv6', 'mac', 'knx_ga', 'foo']
+# META_DATA_DEFAULTS={'bool': False, 'int': 0, 'float': 0.0, 'scene': 0, 'str': '', 'list': [], 'dict': {}, 'OrderedDict': {}, 'num': 0, 'scene': 0, 'ip': '0.0.0.0', 'ipv4': '0.0.0.0', 'mac': '00:00:00:00:00:00', 'knx_ga': '', 'foo': None}
 
 
 logger = logging.getLogger(__name__)
-
 
 # global variables to take definitions of multiple plugins
 all_itemdefinitions = {}
 all_itemprefixdefinitions = {}
 all_prefixes_tuple = None
 
+
 class Metadata():
 
     _version = '?'
-
 
     def __init__(self, sh, addon_name, addon_type, classpath=''):
         """
@@ -82,7 +77,7 @@
 
         self._log_premsg = "{} '{}': ".format(addon_type, self._addon_name)
 
-#        logger.warning(self._log_premsg+"classpath = '{}'".format( classpath ) )
+#        logger.warning(self._log_premsg + "classpath = '{}'".format(classpath))
         if classpath == '':
             if addon_type == 'plugin':
                 addon_type_dir = DIR_PLUGINS
@@ -90,13 +85,13 @@
                 addon_type_dir = DIR_MODULES
             else:
                 return
-            self.relative_filename = os.path.join( addon_type_dir, self._addon_name, addon_type+YAML_FILE )
+            self.relative_filename = os.path.join(addon_type_dir, self._addon_name, addon_type + YAML_FILE)
         else:
-            self.relative_filename = os.path.join( classpath.replace('.', os.sep), addon_type+YAML_FILE )
-#        logger.warning(self._log_premsg+"relative_filename = '{}'".format( self.relative_filename ) )
+            self.relative_filename = os.path.join(classpath.replace('.', os.sep), addon_type + YAML_FILE)
+#        logger.warning(self._log_premsg + "relative_filename = '{}'".format(self.relative_filename))
 
         # read complete definitions from metadata file
-        filename = os.path.join( self._sh.get_basedir(), self.relative_filename )
+        filename = os.path.join(self._sh.get_basedir(), self.relative_filename)
         self.meta = shyaml.yaml_load(filename, ordered=True)
 
         self.parameters = None
@@ -161,11 +156,11 @@
                             self.parameters[param_name]['_name'] = param_name
                             self.parameters[param_name]['_type'] = 'parameter'
                     self._paramlist = list(self.parameters.keys())
-                    logger.info(self._log_premsg+"Metadata paramlist = '{}'".format( str(self._paramlist) ) )
-            if  self.parameters is not None:
+                    logger.info(self._log_premsg + "Metadata paramlist = '{}'".format(str(self._paramlist)))
+            if self.parameters is not None:
                 self._test_definitions(self._paramlist, self.parameters)
             else:
-                logger.debug(self._log_premsg+"has no parameter definitions in metadata")
+                logger.debug(self._log_premsg + "has no parameter definitions in metadata")
 
             # test validity of item definition section
             if self.itemdefinitions is not None:
@@ -173,11 +168,11 @@
                     self.itemdefinitions = None
                 else:
                     self._itemdeflist = list(self.itemdefinitions.keys())
-                    logger.info(self._log_premsg+"Metadata itemdeflist = '{}'".format( str(self._itemdeflist) ) )
-            if  self.itemdefinitions is not None:
+                    logger.info(self._log_premsg + "Metadata itemdeflist = '{}'".format(str(self._itemdeflist)))
+            if self.itemdefinitions is not None:
                 self._test_definitions(self._itemdeflist, self.itemdefinitions)
             else:
-                logger.debug(self._log_premsg+"has no item definitions in metadata")
+                logger.debug(self._log_premsg + "has no item definitions in metadata")
 
             # test validity of item-prefix definition section
             if self.itemprefixdefinitions is not None:
@@ -185,11 +180,11 @@
                     self.itemprefixdefinitions = None
                 else:
                     self._itemprefixdeflist = list(self.itemprefixdefinitions.keys())
-                    logger.info(self._log_premsg+"Metadata itemprefixdeflist = '{}'".format( str(self._itemprefixdeflist) ) )
-            if  self.itemprefixdefinitions is not None:
+                    logger.info(self._log_premsg + "Metadata itemprefixdeflist = '{}'".format(str(self._itemprefixdeflist)))
+            if self.itemprefixdefinitions is not None:
                 self._test_definitions(self._itemprefixdeflist, self.itemprefixdefinitions)
             else:
-                logger.debug(self._log_premsg+"has no item definitions in metadata")
+                logger.debug(self._log_premsg + "has no item definitions in metadata")
 
             # build dict for checking of item attributes and their values
             if self.itemdefinitions is not None:
@@ -216,11 +211,11 @@
                     self.logic_parameters = None
                 else:
                     self._logic_paramlist = list(self.logic_parameters.keys())
-                    logger.info(self._log_premsg+"Metadata logic_paramlist = '{}'".format( str(self._logic_paramlist) ) )
-            if  self.logic_parameters is not None:
+                    logger.info(self._log_premsg + "Metadata logic_paramlist = '{}'".format(str(self._logic_paramlist)))
+            if self.logic_parameters is not None:
                 self._test_definitions(self._logic_paramlist, self.logic_parameters)
             else:
-                logger.debug(self._log_premsg+"has no logic-parameter definitions in metadata")
+                logger.debug(self._log_premsg + "has no logic-parameter definitions in metadata")
 
             # test validity of plugin-function definition section
             if self.plugin_functions is not None:
@@ -228,8 +223,8 @@
                     self.plugin_functions = None
                 else:
                     self._plugin_functionlist = list(self.plugin_functions.keys())
-                    logger.info(self._log_premsg+"Metadata plugin_functionlist = '{}'".format( str(self._plugin_functionlist) ) )
-            if  self.plugin_functions is not None:
+                    logger.info(self._log_premsg + "Metadata plugin_functionlist = '{}'".format(str(self._plugin_functionlist)))
+            if self.plugin_functions is not None:
                 # self._test_definitions(self._plugin_functionlist, self.plugin_functions)
                 pass
                 dummy = self.get_plugin_function_defstrings(with_type=False, with_default=False)
@@ -237,7 +232,7 @@
                 dummy = self.get_plugin_function_defstrings(with_type=False, with_default=True)
                 dummy = self.get_plugin_function_defstrings(with_type=True, with_default=True)
             else:
-                logger.debug(self._log_premsg+"has no plugin-function definitions in metadata")
+                logger.debug(self._log_premsg + "has no plugin-function definitions in metadata")
 
 
             # test validity of structs definition section
@@ -254,7 +249,7 @@
 #                                    self.itemstructs[struct][i][si] = dict(self.itemstructs[struct][i][si])
 #                        logger.info(self._log_premsg + "Metadata itemstruct '{}' = '{}'".format(struct, dict(self.itemstructs[struct])))
 #            if self.itemstructs is not None:
-##                self._test_definitions(self._itemdeflist, self.itemdefinitions)
+#                self._test_definitions(self._itemdeflist, self.itemdefinitions)
 #                pass
             else:
                 logger.info(self._log_premsg + "has no item-struct definitions in metadata")
@@ -341,7 +336,7 @@
         Test parameter or item-attribute definitions for validity
         """
         definition_list = list(definition_dict.keys())
-#        logger.warning(self._log_premsg+"Metadata definition_list = '{}'".format( definition_list ) )
+#        logger.warning(self._log_premsg + "Metadata definition_list = '{}'".format(definition_list))
         for definition in definition_list:
             if definition_dict[definition] is not None:
                 typ = str(definition_dict[definition].get('type', FOO)).lower()
@@ -349,11 +344,11 @@
                 definition_dict[definition]['listtype'] = [FOO]
                 definition_dict[definition]['listlen'] = 0
                 if definition_dict[definition].get('type', FOO) == 'list':
-                    logger.debug(self._log_premsg+"definition = '{}' of type '{}'".format(definition, str(definition_dict[definition].get('type', FOO)).lower() ) )
+                    logger.debug(self._log_premsg + "definition = '{}' of type '{}'".format(definition, str(definition_dict[definition].get('type', FOO)).lower()))
                 if not (typ in META_DATA_TYPES):
                     # test for list with specified datatype
                     if typ.startswith('list(') and typ.endswith(')'):
-                        logger.debug(self._log_premsg+"definition = '{}' of type '{}'".format(definition, str(definition_dict[definition].get('type', FOO)).lower() ) )
+                        logger.debug(self._log_premsg + "definition = '{}' of type '{}'".format(definition, str(definition_dict[definition].get('type', FOO)).lower()))
                         definition_dict[definition]['type'] = 'list'
                         listparam = typ[5:]
                         listparam = listparam[:-1].strip().split(',')
@@ -374,21 +369,21 @@
                                     listparam2.append(listparam[i].strip())
                                 else:
                                     listparam2.append(FOO)
-                                    logger.error(self._log_premsg+"definition = '{}': Invalid subtype '{}' specified, using '{}' instead (META_DATA_TYPES={})".format(definition, listparam[i], FOO, META_DATA_TYPES))
+                                    logger.error(self._log_premsg + "definition = '{}': Invalid subtype '{}' specified, using '{}' instead (META_DATA_TYPES={})".format(definition, listparam[i], FOO, META_DATA_TYPES))
                             listparam = listparam2
 
                         definition_dict[definition]['listtype'] = listparam
 
                     else:
-                        logger.error(self._log_premsg+"Invalid definition in metadata file '{}': type '{}' for parameter '{}' -> using type '{}' instead".format( self.relative_filename, typ, definition, FOO ) )
+                        logger.error(self._log_premsg + "Invalid definition in metadata file '{}': type '{}' for parameter '{}' -> using type '{}' instead".format(self.relative_filename, typ, definition, FOO))
                         definition_dict[definition]['type'] = FOO
 
                 if definition_dict[definition].get('type', FOO) == 'list':
-                    logger.debug(self._log_premsg+"definition = '{}' list of subtype_list = {}, listlen={}".format(definition, definition_dict[definition]['listtype'], definition_dict[definition]['listlen'] ) )
+                    logger.debug(self._log_premsg + "definition = '{}' list of subtype_list = {}, listlen={}".format(definition, definition_dict[definition]['listtype'], definition_dict[definition]['listlen']))
                 else:
-                    logger.debug(self._log_premsg+"definition = '{}' list of listparam = >{}<, listlen={}".format(definition, definition_dict[definition]['listtype'], definition_dict[definition]['listlen'] ) )
-            else:
-                logger.info(self._log_premsg+"definition = '{}'".format( definition ) )
+                    logger.debug(self._log_premsg + "definition = '{}' list of listparam = >{}<, listlen={}".format(definition, definition_dict[definition]['listtype'], definition_dict[definition]['listlen']))
+            else:
+                logger.info(self._log_premsg + "definition = '{}'".format(definition))
         return
 
     def _strip_quotes(self, string):
@@ -610,7 +605,7 @@
         """
         Returns True, if the value can be converted to the specified type
         """
-#        logger.warning(self._log_premsg+"_test_valuetype-list: typ={}, subtype={}, value={}".format(typ, subtype, value))
+#        logger.warning(self._log_premsg + "_test_valuetype-list: typ={}, subtype={}, value={}".format(typ, subtype, value))
         if typ == 'bool':
             return Utils.to_bool(value, default='?') != '?'
         elif typ == 'int':
@@ -708,7 +703,7 @@
             if (typ == 'list') and (not isinstance(value, list)):
                 result = Utils.string_to_list(value)
 #            if (typ == 'list'):
-#                logger.warning(self._log_premsg+"_expand_listvalues: value = >{}<, type(value) = >{}<, result = >{}<, type(result) = >{}<".format(value, type(value), result, type(result)))
+#                logger.warning(self._log_premsg + "_expand_listvalues: value = >{}<, type(value) = >{}<, result = >{}<, type(result) = >{}<".format(value, type(value), result, type(result)))
         return result
 
 
@@ -745,7 +740,7 @@
         elif typ == FOO:
             result = value
         else:
-            logger.error(self._log_premsg+"unhandled type {}".format(typ))
+            logger.error(self._log_premsg + "unhandled type {}".format(typ))
         return result
 
 
@@ -764,9 +759,9 @@
             if result != orig:
                 # Für non-default Prüfung nur Warning
                 if is_default:
-                    logger.error(self._log_premsg+f"Invalid default '{orig}' in metadata file '{self.relative_filename}' for {definition['_type']} '{definition['_name']}' -> using '{result}' instead" )
+                    logger.error(self._log_premsg+f"Invalid default '{orig}' in metadata file '{self.relative_filename}' for {definition['_type']} '{definition['_name']}' -> using '{result}' instead")
                 else:
-                    logger.warning(self._log_premsg+f"Invalid value '{orig}' for {definition['_type']} '{definition['_name']}' -> using '{result}' instead {definition.get('_def_in', '')}" )
+                    logger.warning(self._log_premsg+f"Invalid value '{orig}' for {definition['_type']} '{definition['_name']}' -> using '{result}' instead {definition.get('_def_in', '')}")
         return result
 
 
@@ -830,7 +825,7 @@
             elif definition.get('type', 'foo') in ['list']:
                  if definition['listlen'] > 0:
                      if definition['listlen'] != len(value):
-                        logger.warning(self._log_premsg+"Invalid value '{}' in plugin configuration file for parameter '{}' -> length of list is not {}".format( value, param, self.parameters[param]['listlen'] ) )
+                        logger.warning(self._log_premsg + "Invalid value '{}' in plugin configuration file for parameter '{}' -> length of list is not {}".format(value, param, self.parameters[param]['listlen']))
                         while len(value) < definition['listlen']:
                             value.append('')
                         result = value
@@ -865,13 +860,13 @@
             elif self.parameters[param].get('type') in ['list']:
                  if self.parameters[param]['listlen'] > 0:
                      if self.parameters[param]['listlen'] != len(value):
-                        logger.warning(self._log_premsg+"Invalid value '{}' in plugin configuration file for parameter '{}' -> length of list is not {}".format( value, param, self.parameters[param]['listlen'] ) )
+                        logger.warning(self._log_premsg + "Invalid value '{}' in plugin configuration file for parameter '{}' -> length of list is not {}".format(value, param, self.parameters[param]['listlen']))
                         while len(value) < self.parameters[param]['listlen']:
                             value.append('')
                         result = value
 
         if self.parameters[param] is None:
-            logger.warning(self._log_premsg+"_test_validity: param {}".format(param))
+            logger.warning(self._log_premsg + "_test_validity: param {}".format(param))
         else:
             # test against list of valid entries
             result = self._test_against_valid_list(self.parameters[param], result)
@@ -1089,7 +1084,7 @@
                     ###ms
                     if not self._test_value(value, self.parameters[definition]):
                         # Für non-default Prüfung nur Warning
-                        logger.error(self._log_premsg+"Invalid data for type '{}' in metadata file '{}': default '{}' for parameter '{}' -> using '{}' instead".format( definitions[definition].get('type'), self.relative_filename, value, definition, self._get_default_if_none(typ) ) )
+                        logger.error(self._log_premsg + "Invalid data for type '{}' in metadata file '{}': default '{}' for parameter '{}' -> using '{}' instead".format(definitions[definition].get('type'), self.relative_filename, value, definition, self._get_default_if_none(typ)))
                         value = None
                     if value is None:
                         value = self._get_default_if_none(typ)
@@ -1099,7 +1094,7 @@
                     value = self._test_validity('', value, self.parameters[definition], is_default=True)
                     if value != orig_value:
                         # Für non-default Prüfung nur Warning
-                        logger.error(self._log_premsg+"Invalid default '{}' in metadata file '{}' for parameter '{}' -> using '{}' instead".format( orig_value, self.relative_filename, definition, value ) )
+                        logger.error(self._log_premsg + "Invalid default '{}' in metadata file '{}' for parameter '{}' -> using '{}' instead".format(orig_value, self.relative_filename, definition, value))
 
         return value
 
@@ -1163,10 +1158,10 @@
         addon_params = collections.OrderedDict()
         hide_params = collections.OrderedDict()
         if self.meta is None:
-            logger.info(self._log_premsg+"No metadata found" )
+            logger.info(self._log_premsg + "No metadata found")
             return (addon_params, True, hide_params)
         if self.parameters is None:
-            logger.info(self._log_premsg+"No parameter definitions found in metadata" )
+            logger.info(self._log_premsg + "No parameter definitions found in metadata")
             return (addon_params, True, hide_params)
 
         allparams_ok = True
@@ -1176,13 +1171,13 @@
                 if value is None:
                     if self.parameters[param] is not None:
                         if self.parameters[param].get('mandatory'):
-                            logger.error(self._log_premsg+"'{}' is mandatory, but was not found in /etc/{}".format(param, self._addon_type+YAML_FILE))
+                            logger.error(self._log_premsg + "'{}' is mandatory, but was not found in /etc/{}".format(param, self._addon_type + YAML_FILE))
                             allparams_ok = False
                         else:
                             addon_params[param] = self.get_parameter_defaultvalue(param)
                             hide_params[param] = Utils.to_bool(self.parameters[param].get('hide'), default=False)
-                            logger.info(self._log_premsg+"value not found in plugin configuration file for parameter '{}' -> using default value '{}' instead".format(param, addon_params[param] ) )
-        #                    logger.warning(self._log_premsg+"'{}' not found in /etc/{}, using default value '{}'".format(param, self._addon_type+YAML_FILE, addon_params[param]))
+                            logger.info(self._log_premsg + "value not found in plugin configuration file for parameter '{}' -> using default value '{}' instead".format(param, addon_params[param]))
+        #                    logger.warning(self._log_premsg + "'{}' not found in /etc/{}, using default value '{}'".format(param, self._addon_type + YAML_FILE, addon_params[param]))
                 else:
                     value = self._expand_listvalues(value, self.parameters[param])
                     if self._test_value(value, self.parameters[param]):
@@ -1192,16 +1187,16 @@
                             hide_params[param] = None
                         else:
                             hide_params[param] = Utils.to_bool(self.parameters[param].get('hide'), default=False)
-                        logger.debug(self._log_premsg+"Found '{}' with value '{}' in /etc/{}".format(param, value, self._addon_type+YAML_FILE))
+                        logger.debug(self._log_premsg + "Found '{}' with value '{}' in /etc/{}".format(param, value, self._addon_type + YAML_FILE))
                     else:
                         if self.parameters.get(param) is not None:
                             if bool(self.parameters[param].get('mandatory', False)) is True:
-                                logger.error(self._log_premsg+"'{}' is mandatory, but no valid value was found in /etc/{}".format(param, self._addon_type+YAML_FILE))
+                                logger.error(self._log_premsg + "'{}' is mandatory, but no valid value was found in /etc/{}".format(param, self._addon_type + YAML_FILE))
                                 allparams_ok = False
                             else:
                                 addon_params[param] = self.get_parameter_defaultvalue(param)
                                 hide_params[param] = Utils.to_bool(self.parameters[param].get('hide'), default=False)
-                                logger.error(self._log_premsg+"Found invalid value '{}' for parameter '{}' (type {}) in /etc/{}, using default value '{}' instead".format(value, param, self.parameters[param]['type'], self._addon_type+YAML_FILE, str(addon_params[param])))
+                                logger.error(self._log_premsg + "Found invalid value '{}' for parameter '{}' (type {}) in /etc/{}, using default value '{}' instead".format(value, param, self.parameters[param]['type'], self._addon_type + YAML_FILE, str(addon_params[param])))
 
         return (addon_params, allparams_ok, hide_params)
 
@@ -1317,8 +1312,8 @@
         # get rid of non numeric parts
         vlist = []
         for v in vsplit:
-            #v = re.findall('\d+', v )[0]
-            v = re.findall(r'\d+', v )[0]
+            #v = re.findall('\d+', v)[0]
+            v = re.findall(r'\d+', v)[0]
             vi = 0
             try:
                 vi = int(v)
