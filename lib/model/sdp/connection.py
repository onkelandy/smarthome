#!/usr/bin/env python3
# vim: set encoding=utf-8 tabstop=4 softtabstop=4 shiftwidth=4 expandtab
#########################################################################
#  Copyright 2020-      Sebastian Helms             Morg @ knx-user-forum
#########################################################################
#  This file aims to become part of SmartHomeNG.
#  https://www.smarthomeNG.de
#  https://knx-user-forum.de/forum/supportforen/smarthome-py
#
#  SDPConnection and derived classes for SmartDevicePlugin class
#
#  SmartHomeNG is free software: you can redistribute it and/or modify
#  it under the terms of the GNU General Public License as published by
#  the Free Software Foundation, either version 3 of the License, or
#  (at your option) any later version.
#
#  SmartHomeNG is distributed in the hope that it will be useful,
#  but WITHOUT ANY WARRANTY; without even the implied warranty of
#  MERCHANTABILITY or FITNESS FOR A PARTICULAR PURPOSE.  See the
#  GNU General Public License for more details.
#
#  You should have received a copy of the GNU General Public License
#  along with SmartHomeNG. If not, see <http://www.gnu.org/licenses/>.
#
#########################################################################

import logging
import sys
from time import sleep, time
import requests
import socket
from threading import Lock, Thread
from contextlib import contextmanager
import json
from inspect import isclass

from lib.network import Tcp_client

from lib.model.sdp.globals import (sanitize_param, CONN_NET_TCP_REQ, CONN_NULL, CONN_SER_DIR, CONNECTION_TYPES,
                                   PLUGIN_ATTR_CB_ON_CONNECT, PLUGIN_ATTR_CB_ON_DISCONNECT, PLUGIN_ATTR_CONNECTION,
                                   PLUGIN_ATTR_CONN_AUTO_CONN, PLUGIN_ATTR_CONN_AUTO_RECONN, PLUGIN_ATTR_CONN_BINARY,
                                   PLUGIN_ATTR_CONN_CYCLE, PLUGIN_ATTR_CONN_RETRIES, PLUGIN_ATTR_CONN_TERMINATOR,
                                   PLUGIN_ATTR_CONN_TIMEOUT, PLUGIN_ATTR_NET_HOST, PLUGIN_ATTR_NET_PORT,
                                   PLUGIN_ATTR_PROTOCOL, PLUGIN_ATTR_SERIAL_BAUD, PLUGIN_ATTR_SERIAL_BSIZE,
                                   PLUGIN_ATTR_SERIAL_PARITY, PLUGIN_ATTR_SERIAL_PORT, PLUGIN_ATTR_SERIAL_STOP,
                                   PLUGIN_ATTRS, PROTO_NULL, PROTOCOL_TYPES, REQUEST_DICT_ARGS)


#############################################################################################################################################################################################################################################
#
# class SDPConnection and subclasses
#
#############################################################################################################################################################################################################################################

class SDPConnection(object):
    """ SDPConnection class to provide actual connection support

    This class is the base class for further connection classes. It can - well,
    not much. Opening and closing of connections and writing and receiving data
    is something to implement in the interface-specific derived classes.
    """
    def __init__(self, data_received_callback, name=None, **kwargs):

        if not hasattr(self, 'logger'):
            self.logger = logging.getLogger(__name__)

        if SDP_standalone:
            self.logger = logging.getLogger('__main__')

        self.logger.debug(f'connection initializing from {self.__class__.__name__} with arguments {kwargs}')

        # set class properties
        self._is_connected = False
        self._data_received_callback = data_received_callback
        self.dummy = None   # dummy response for testing

        # we set defaults for all possible connection parameters, so we don't
        # need to care later if a parameter is set or not
        # these will be overwritten by all parameters set in plugin.yaml
        self._params = {PLUGIN_ATTR_SERIAL_PORT: '',
                        PLUGIN_ATTR_SERIAL_BAUD: 9600,
                        PLUGIN_ATTR_SERIAL_BSIZE: 8,
                        PLUGIN_ATTR_SERIAL_PARITY: 'N',
                        PLUGIN_ATTR_SERIAL_STOP: 1,
                        PLUGIN_ATTR_PROTOCOL: None,
                        PLUGIN_ATTR_NET_HOST: '',
                        PLUGIN_ATTR_NET_PORT: 0,
                        PLUGIN_ATTR_CONN_BINARY: False,
                        PLUGIN_ATTR_CONN_TIMEOUT: 1.0,
                        PLUGIN_ATTR_CONN_AUTO_RECONN: True,
                        PLUGIN_ATTR_CONN_AUTO_CONN: True,
                        PLUGIN_ATTR_CONN_RETRIES: 1,
                        PLUGIN_ATTR_CONN_CYCLE: 3,
                        PLUGIN_ATTR_CONN_TERMINATOR: '',
                        PLUGIN_ATTR_CB_ON_CONNECT: None,
                        PLUGIN_ATTR_CB_ON_DISCONNECT: None}
        self._params.update(kwargs)

        # check if some of the arguments are usable
        self._set_connection_params()

        # tell someone about our actual class
        if not kwargs.get('done', True):
            self.logger.debug(f'connection initialized from {self.__class__.__name__}')

    def open(self):
        """ wrapper method provides stable interface and allows overwriting """
        self.logger.debug('open method called for connection')
        if self._open():
            self._is_connected = True
            self._send_init_on_open()

        return self._is_connected

    def close(self):
        """ wrapper method provides stable interface and allows overwriting """
        self.logger.debug('close method called for connection')
        self._close()
        self._is_connected = False

    def send(self, data_dict):
        """
        Send data, possibly return response

        :param data: dict with raw data and possible additional parameters to send
        :type data_dict: dict
        :return: raw response data if applicable, None otherwise. Errors need to raise exceptions
        """
        if not self._is_connected:
            if self._params[PLUGIN_ATTR_CONN_AUTO_CONN]:
                self._open()
            if not self._is_connected:
                raise RuntimeError('trying to send, but not connected')

        data = data_dict.get('payload', None)
        if not data:
            raise ValueError('send provided with empty data_dict["payload"], aborting')

        response = None

        if self._send_init_on_send():
            response = self._send(data_dict)

        return response

    def connected(self):
        """ getter for self._is_connected """
        return self._is_connected

    def on_data_received(self, by, data):
        """ callback for on_data_received event """
        if data:
            self.logger.debug(f'received raw data "{data}" from "{by}"')
            if self._data_received_callback:
                self._data_received_callback(by, data)

    def on_connect(self, by=None):
        """ callback for on_connect event """
        self._is_connected = True
        self.logger.info(f'on_connect called by {by}')
        if self._params[PLUGIN_ATTR_CB_ON_CONNECT]:
            self._params[PLUGIN_ATTR_CB_ON_CONNECT](by)

    def on_disconnect(self, by=None):
        """ callback for on_disconnect event """
        self.logger.debug(f'on_disconnect called by {by}')
        self._is_connected = False
        if self._params[PLUGIN_ATTR_CB_ON_DISCONNECT]:
            self._params[PLUGIN_ATTR_CB_ON_DISCONNECT](by)

    #
    #
    # overwriting needed for at least some of the following methods...
    #
    #

    def _open(self):
        """
        overwrite with opening of connection

        :return: True if successful
        :rtype: bool
        """
        self.logger.debug(f'simulating opening connection as {__name__} with params {self._params}')
        return True

    def _close(self):
        """
        overwrite with closing of connection
        """
        self.logger.debug(f'simulating closing connection as {__name__} with params {self._params}')

    def _send(self, data_dict):
        """
        overwrite with sending of data and - possibly - returning response data
        Return None if no response is received or expected.
        """
        self.logger.debug(f'simulating to send data {data_dict}...')
        return self.dummy

    def _send_init_on_open(self):
        """
        This class can be overwritten if anything special is needed to make the
        other side talk after opening the connection... ;)

        Using class properties instead of arguments makes overwriting easy.

        It is routinely called by self.open()
        """
        pass

    def _send_init_on_send(self):
        """
        This class can be overwritten if anything special is needed to make the
        other side talk before sending commands... ;)

        Cancel sending if it returns False...

        It is routinely called by self.send()
        """
        return True

    #
    #
    # private utility methods
    #
    #

    def _set_connection_params(self):
        """
        Try to set some of the common parameters.
        Might need to be overwritten...
        """
        for arg in PLUGIN_ATTRS:
            if arg in self._params:
                self._params[arg] = sanitize_param(self._params[arg])

    def __str__(self):
        return self.__class__.__name__

<<<<<<< HEAD
    def _get_connection_class(self, c_type=None, c_classname=None, c_cls=None, **params):
=======
    def _get_connection_class(self, connection_type=None, connection_classname=None, connection_cls=None, **params):
>>>>>>> 7d189026

        if not params:
            params = self._params

        connection_module = sys.modules.get('lib.model.sdp.connection', '')
        if not connection_module:
            self.logger.error('unable to get object handle of SDPConnection module')
            return None

        try:

            # class not set
<<<<<<< HEAD
            if not c_cls:

                if PLUGIN_ATTR_CONNECTION in params and isclass(params[PLUGIN_ATTR_CONNECTION]) and issubclass(params[PLUGIN_ATTR_CONNECTION], SDPConnection):
                    c_cls = params[PLUGIN_ATTR_CONNECTION]
                    c_classname = c_cls.__name__

                # classname not known
                if not c_classname:

                    if PLUGIN_ATTR_CONNECTION in params and params[PLUGIN_ATTR_CONNECTION] not in CONNECTION_TYPES:
                        c_classname = params[PLUGIN_ATTR_CONNECTION]
                        c_type = 'manual'

                    # wanted connection type not known
                    if not c_type:

                        if PLUGIN_ATTR_CONNECTION in params and params[PLUGIN_ATTR_CONNECTION] in CONNECTION_TYPES:
                            c_type = params[PLUGIN_ATTR_CONNECTION]
=======
            if not connection_cls:

                # do we have a class type from parameters?
                if PLUGIN_ATTR_CONNECTION in params and type(params[PLUGIN_ATTR_CONNECTION]) is type and issubclass(params[PLUGIN_ATTR_CONNECTION], SDPConnection):

                    # directly assign class
                    connection_cls = params[PLUGIN_ATTR_CONNECTION]
                    connection_classname = connection_cls.__name__

                else:
                    # classname not known
                    if not connection_classname:

                        # do we have an unknown connection type from parameters?
                        if PLUGIN_ATTR_CONNECTION in params and params[PLUGIN_ATTR_CONNECTION] not in CONNECTION_TYPES:

                            # assume name of unknown class
                            connection_classname = params[PLUGIN_ATTR_CONNECTION]
                            connection_type = 'manual'

                        # wanted connection type not known yet
                        if not connection_type:
>>>>>>> 7d189026

                            # known connection type given in parameters?
                            if PLUGIN_ATTR_CONNECTION in params and params[PLUGIN_ATTR_CONNECTION] in CONNECTION_TYPES:

<<<<<<< HEAD
                            # no further information on network specifics, use basic HTTP TCP client
                            c_type = CONN_NET_TCP_REQ
=======
                                # user given connection type
                                connection_type = params[PLUGIN_ATTR_CONNECTION]
>>>>>>> 7d189026

                            # host given in parameters?
                            elif PLUGIN_ATTR_NET_HOST in params and params[PLUGIN_ATTR_NET_HOST]:

<<<<<<< HEAD
                            # this seems to be a serial killer application
                            c_type = CONN_SER_DIR

                        if not c_type:
                            # if not preset and not identified, use "empty" connection, e.g. for testing
                            # when physical device is not present
                            c_type = CONN_NULL

                    c_classname = 'SDPConnection' + ''.join([tok.capitalize() for tok in c_type.split('_')])

                c_cls = getattr(conn_module, c_classname, getattr(conn_module, 'SDPConnection'))
=======
                                # no further information on network specifics, use basic HTTP TCP client
                                connection_type = CONN_NET_TCP_REQ

                            # serial port given in parameters?
                            elif PLUGIN_ATTR_SERIAL_PORT in params and params[PLUGIN_ATTR_SERIAL_PORT]:

                                # this seems to be a serial killer application
                                connection_type = CONN_SER_DIR

                            if not connection_type:
                                # if not preset and not identified, use "empty" connection, e.g. for testing
                                # when physical device is not present
                                connection_type = CONN_NULL

                        # build classname from type
                        connection_classname = 'SDPConnection' + ''.join([tok.capitalize() for tok in connection_type.split('_')])

                    # get class from classname -> only for predefined classes, not for custom plugin classes!
                    connection_cls = getattr(connection_module, connection_classname, getattr(connection_module, 'SDPConnection'))
>>>>>>> 7d189026

        except (TypeError, AttributeError):
            self.logger.warning(f'could not identify wanted connection class from {connection_cls}, {connection_classname}, {connection_type}. Using default connection.')
            connection_cls = SDPConnection

<<<<<<< HEAD
        return c_cls
=======
        return connection_cls
>>>>>>> 7d189026

    def _get_protocol_class(self, protocol_cls=None, protocol_classname=None, protocol_type=None, **params):

        if not params:
            params = self._params

        protocol_module = sys.modules.get('lib.model.sdp.protocol', '')
        if not protocol_module:
            self.logger.error('unable to get object handle of SDPProtocol module')
            return None

        print(f"proto_cls is {protocol_cls}, type {type(protocol_cls)}")
        # class not set
<<<<<<< HEAD
        if not protocol_cls or not (isclass(protocol_cls) and issubclass(protocol_cls, SDPConnection)):
#
            print("1")
            if PLUGIN_ATTR_PROTOCOL in params and isclass(params[PLUGIN_ATTR_PROTOCOL]) and issubclass(params[PLUGIN_ATTR_PROTOCOL], SDPConnection):
                print("1a")
                protocol_cls = params[PLUGIN_ATTR_CONNECTION]
                protocol_classname = protocol_cls.__name__

            print("2")
            # classname not known
            if not protocol_classname:

                print("2a")
                if PLUGIN_ATTR_CONNECTION in params and params[PLUGIN_ATTR_CONNECTION] not in PROTOCOL_TYPES:
                    protocol_classname = params[PLUGIN_ATTR_CONNECTION]
                    protocol_type = ''

                # wanted connection type not known
                if not protocol_type:

                    print("3")
                    if PLUGIN_ATTR_CONNECTION in params and params[PLUGIN_ATTR_CONNECTION] in PROTOCOL_TYPES:
                        protocol_type = params[PLUGIN_ATTR_CONNECTION]
                    else:
                        protocol_type = PROTO_NULL

                if protocol_type not in PROTOCOL_TYPES:
                    print("4")
                    self.logger.error(f'protocol "{protocol_type}" specified, but unknown and not class type or class name. Using default protocol')
                    protocol_type = PROTO_NULL

                print("5")
                protocol_classname = 'SDPProtocol' + ''.join([tok.capitalize() for tok in protocol_type.split('_')])

            print("6")
            protocol_cls = getattr(proto_module, protocol_classname, None)

        if not protocol_cls:
            self.logger.error(f'protocol {self._params[PLUGIN_ATTR_PROTOCOL]} specified, but not loadable.')
=======
        if not protocol_cls:

            # do we have a class type from params?
            if PLUGIN_ATTR_PROTOCOL in params and type(params[PLUGIN_ATTR_PROTOCOL]) is type and issubclass(params[PLUGIN_ATTR_PROTOCOL], SDPConnection):

                # directly use given class
                protocol_cls = params[PLUGIN_ATTR_PROTOCOL]
                protocol_classname = protocol_cls.__name__

            else:
                # classname not known
                if not protocol_classname:

                    # do we have a protocol name
                    if PLUGIN_ATTR_PROTOCOL in params and isinstance(params[PLUGIN_ATTR_PROTOCOL], str):
                        if params[PLUGIN_ATTR_PROTOCOL] not in PROTOCOL_TYPES:
                            protocol_classname = params[PLUGIN_ATTR_PROTOCOL]
                            protocol_type = 'manual'

                    # wanted connection type not known
                    if not protocol_type:

                        if PLUGIN_ATTR_PROTOCOL in params and params[PLUGIN_ATTR_PROTOCOL] in PROTOCOL_TYPES:
                            protocol_type = params[PLUGIN_ATTR_PROTOCOL]
                        else:
                            protocol_type = PROTO_NULL

                    # got unknown protocol type
                    if protocol_type not in PROTOCOL_TYPES:
                        self.logger.error(f'protocol "{protocol_type}" specified, but unknown and not class type or class name. Using default protocol')
                        protocol_type = PROTO_NULL

                    # get classname from type
                    protocol_classname = 'SDPProtocol' + ''.join([tok.capitalize() for tok in protocol_type.split('_')])

                # get class from classname
                protocol_cls = getattr(protocol_module, protocol_classname, None)

        if not protocol_cls:
            self.logger.error(f'protocol {self._parameters[PLUGIN_ATTR_PROTOCOL]} specified, but not loadable.')
>>>>>>> 7d189026
            return None

        return protocol_cls


class SDPConnectionNetTcpRequest(SDPConnection):
    """ Connection via TCP / HTTP requests

    This class implements TCP connections in the query-reply matter using
    the requests library, e.g. for HTTP communication.

    The data_dict['payload']-Data needs to be the full query URL. Additional
    parameter dicts can be added to be given to requests.request, as
    - request_method: get (default) or post
    - headers, data, cookies, files: passed thru to request()
    - data is encoded in the url for GET or sent as dict for POST

    Response data is returned as text. Errors raise HTTPException
    """
    def _open(self):
        self.logger.debug(f'{self.__class__.__name__} opening connection as {__name__} with params {self._params}')
        return True

    def _close(self):
        self.logger.debug(f'{self.__class__.__name__} closing connection as {__name__} with params {self._params}')

    def _send(self, data_dict):
        url = data_dict.get('payload', None)
        if not url:
            self.logger.error(f'can not send without url parameter from data_dict {data_dict}, aborting')
            return False

        # default to get if not 'post' specified
        request_method = data_dict.get('request_method', 'get')

        # check for additional data
        par = {}
        for arg in (REQUEST_DICT_ARGS):
            par[arg] = data_dict.get(arg, {})

        if request_method == 'get':
            par['params'] = par['data']
            par['data'] = {}
        else:
            par['params'] = {}

        # needed for LMS, Requests does funny things converting data dict to json...
        par['data'] = json.dumps(par['data'])

        # send data
        response = requests.request(request_method, url,
                                    params=par['params'],
                                    headers=par['headers'],
                                    data=par['data'],
                                    cookies=par['cookies'],
                                    files=par['files'])

        self.logger.debug(f'{self.__class__.__name__} received response {response.text} with code {response.status_code}')

        if 200 <= response.status_code < 400:
            return response.text
        else:
            try:
                response.raise_for_status()
            except requests.HTTPError as e:
                raise requests.HTTPError(f'TCP request returned code {response.status_code}, error was: {e}')
        return None


class SDPConnectionNetTcpClient(SDPConnection):
    """ Connection via direct TCP connection with listener

    This class implements a TCP connection using a single persistent connection
    to send data and an anynchronous listener with callback for receiving data.

    Data received is dispatched via callback, thus the send()-method does not
    return any response data.

    Callback syntax is:
        def disconnected_callback()
        def data_received_callback(command, message)
    If callbacks are class members, they need the additional first parameter 'self'
    """
    def __init__(self, data_received_callback, name=None, **kwargs):

        super().__init__(data_received_callback, done=False, **kwargs)

        if isinstance(self._params[PLUGIN_ATTR_CONN_TERMINATOR], str):
            self._params[PLUGIN_ATTR_CONN_TERMINATOR] = bytes(self._params[PLUGIN_ATTR_CONN_TERMINATOR], 'utf-8')

        # initialize connection
        self._tcp = Tcp_client(host=self._params[PLUGIN_ATTR_NET_HOST],
                               port=self._params[PLUGIN_ATTR_NET_PORT],
                               name=name,
                               autoreconnect=self._params[PLUGIN_ATTR_CONN_AUTO_CONN],
                               connect_retries=self._params[PLUGIN_ATTR_CONN_RETRIES],
                               connect_cycle=self._params[PLUGIN_ATTR_CONN_CYCLE],
                               terminator=self._params[PLUGIN_ATTR_CONN_TERMINATOR])
        self._tcp.set_callbacks(data_received=self.on_data_received,
                                disconnected=self.on_disconnect,
                                connected=self.on_connect)

        # tell someone about our actual class
        self.logger.debug(f'connection initialized from {self.__class__.__name__}')

    def _open(self):
        self.logger.debug(f'{self.__class__.__name__} opening connection with params {self._params}')
        if not self._tcp.connected():
            self._tcp.connect()
            # give a moment to establish connection (threaded call).
            # immediate return would always fail
            # "proper" control can be exercised by using on_connect callback
            sleep(2)
        return self._tcp.connected()

    def _close(self):
        self.logger.debug(f'{self.__class__.__name__} closing connection')
        self._tcp.close()

    def _send(self, data_dict):
        self._tcp.send(data_dict['payload'])

        # we receive only via callback, so we return "no reply".
        return None


class UDPServer(socket.socket):
    """
    This class sets up a UDP unicast socket listener on local_port
    """
    def __init__(self, local_port):
        socket.socket.__init__(self, socket.AF_INET, socket.SOCK_DGRAM, socket.IPPROTO_UDP)
        self.setsockopt(socket.SOL_SOCKET, socket.SO_REUSEADDR, 1)
        if hasattr(socket, "SO_REUSEPORT"):
            self.setsockopt(socket.SOL_SOCKET, socket.SO_REUSEPORT, 1)
        self.bind(('0.0.0.0', local_port))


class SDPConnectionNetUdpRequest(SDPConnectionNetTcpRequest):
    """ Connection via TCP / HTTP requests and listens for UDP messages

    This class implements TCP connections in the query-reply matter using
    the requests library, e.g. for HTTP communication.

    The data_dict['payload']-Data needs to be the full query URL. Additional
    parameter dicts can be added to be given to requests.request, as
    - method: get (default) or post
    - headers, data, cookies, files, params: passed thru to request()

    Response data is returned as text. Errors raise HTTPException
    """
    def __init__(self, data_received_callback, name=None, **kwargs):

        super().__init__(data_received_callback, name, **kwargs)

        self.alive = False
        self._sock = None
        self._srv_buffer = 1024
        self.__receive_thread = None
        self._connected = True

    def _open(self):
        self.logger.debug(f'{self.__class__.__name__} opening connection with params {self._params}')
        self.alive = True
        self.__receive_thread = Thread(target=self._receive_thread_worker, name='UDP_Listener')
        self.__receive_thread.daemon = True
        self.__receive_thread.start()

        return True

    def _close(self):
        self.logger.debug(f'{self.__class__.__name__} closing connection')
        self.alive = False
        try:
            self._sock.close()
        except Exception:
            pass

    def _receive_thread_worker(self):
        self.sock = UDPServer(self._params[PLUGIN_ATTR_NET_PORT])
        if self._params[PLUGIN_ATTR_CB_ON_CONNECT]:
            self._params[PLUGIN_ATTR_CB_ON_CONNECT](self.__str__() + ' UDP_listener')
        while self.alive:
            data, addr = self.sock.recvfrom(self._srv_buffer)
            try:
                host, port = addr
            except Exception as e:
                self.logger.warning(f'error receiving data - host/port not readable. Error was: {e}')
                return
            else:
                # connected device sends updates every second for
                # about 10 minutes without further interaction
                if self._data_received_callback:
                    self._data_received_callback(host, data.decode('utf-8'))

        self.sock.close()
        if self._params[PLUGIN_ATTR_CB_ON_DISCONNECT]:
            self._params[PLUGIN_ATTR_CB_ON_DISCONNECT](self.__str__() + ' UDP_listener')


class SDPConnectionSerial(SDPConnection):
    """ Connection for serial connectivity

    This class implements a serial connection using a single persistent connection
    to send data and receive immediate answers.

    The data_dict provided to send() need the data to send in data_dict['payload']
    and the required response read mode in data_dict['data']['response']:


    If callbacks are provided, they are utilized; data_received_callback will be
    called in addition to returning the result to send() calls.

    Callback syntax is:
        def connected_callback(by=None)
        def disconnected_callback(by=None)
        def data_received_callback(by, message)
    If callbacks are class members, they need the additional first parameter 'self'
    """
    def __init__(self, data_received_callback, name=None, **kwargs):

        class TimeoutLock(object):
            def __init__(self):
                self._lock = Lock()

            def acquire(self, blocking=True, timeout=-1):
                return self._lock.acquire(blocking, timeout)

            @contextmanager
            def acquire_timeout(self, timeout):
                result = self._lock.acquire(timeout=timeout)
                yield result
                if result:
                    self._lock.release()

            def release(self):
                self._lock.release()

        # only import serial now we know we need it -> reduce requirements for non-serial setups
        import serial

        super().__init__(data_received_callback, done=False, name=name, **kwargs)

        # set class properties
        self._lock = TimeoutLock()
        self.__lock_timeout = 2
        self._timeout_mult = 3
        self._lastbyte = b''
        self._lastbytetime = 0
        self._connection_attempts = 0
        self._read_buffer = b''
        self.__use_read_buffer = True
        self._listener_active = False

        # initialize connection
        self._connection = serial.Serial()
        self._connection.baudrate = self._params[PLUGIN_ATTR_SERIAL_BAUD]
        self._connection.parity = self._params[PLUGIN_ATTR_SERIAL_PARITY]
        self._connection.bytesize = self._params[PLUGIN_ATTR_SERIAL_BSIZE]
        self._connection.stopbits = self._params[PLUGIN_ATTR_SERIAL_STOP]
        self._connection.port = self._params[PLUGIN_ATTR_SERIAL_PORT]
        self._connection.timeout = self._params[PLUGIN_ATTR_CONN_TIMEOUT]

        # tell someone about our actual class
        self.logger.debug(f'connection initialized from {self.__class__.__name__}')

    def _open(self):
        if self._is_connected:
            return True
        self.logger.debug(f'{self.__class__.__name__} _open called with params {self._params}')

        while not self._is_connected and self._connection_attempts <= self._params[PLUGIN_ATTR_CONN_RETRIES]:

            self._connection_attempts += 1
            self._lock.acquire()
            try:
                self._connection.open()
                self._is_connected = True
                self.logger.info(f'connected to {self._params[PLUGIN_ATTR_SERIAL_PORT]}')
                self._connection_attempts = 0
                if self._params[PLUGIN_ATTR_CB_ON_CONNECT]:
                    self._params[PLUGIN_ATTR_CB_ON_CONNECT](self)
                self._setup_listener()
                return True
            except (serial.SerialException, ValueError) as e:
                self.logger.error(f'error on connection to {self._params[PLUGIN_ATTR_SERIAL_PORT]}. Error was: {e}')
                self._connection_attempts = 0
                return False
            finally:
                self._lock.release()

            if not self._is_connected:
                sleep(self._params[PLUGIN_ATTR_CONN_CYCLE])

        self.logger.error(f'error on connection to {self._params[PLUGIN_ATTR_SERIAL_PORT]}, max number of connection attempts reached')
        self._connection_attempts = 0
        return False

    def _close(self):
        self.logger.debug(f'{self.__class__.__name__} _close called')
        self._is_connected = False
        try:
            self._connection.close()
        except Exception:
            pass
        self.logger.info(f'connection to {self._params[PLUGIN_ATTR_SERIAL_PORT]} closed')
        if self._params[PLUGIN_ATTR_CB_ON_DISCONNECT]:
            self._params[PLUGIN_ATTR_CB_ON_DISCONNECT](self)

    def _send(self, data_dict):
        """
        send data. data_dict needs to contain the following information:

        data_dict['payload']: data to send
        data_dict['limit_response']: expected response type/length:
                                     - number of bytes to read as response
                                     - terminator to recognize end of reply
                                     - 0 to read till timeout

        On errors, exceptions are raised

        :param data_dict: data_dict to send (used value is data_dict['payload'])
        :type data_dict: dict
        :return: response as bytes() or None if no response is received or limit_response is None
        """
        self.logger.debug(f'{self.__class__.__name__} _send called with {data_dict}')

        data = data_dict['payload']
        if not type(data) in (bytes, bytearray, str):
            try:
                data = str(data)
            except Exception as e:
                raise ValueError(f'provided payload {data} could not be converted to string. Error was: {e}')
        if isinstance(data, str):
            data = data.encode('utf-8')

        if self._params[PLUGIN_ATTR_CONN_AUTO_CONN]:
            self._open()

        if not self._is_connected:
            raise serial.SerialException(f'trying to send {data}, but connection can\'t be opened.')

        if not self._send_bytes(data):
            self.is_connected = False
            raise serial.SerialException(f'data {data} could not be sent')

        # don't try to read response if listener is active
        if self._listener_active:
            return None

        rlen = data_dict.get('limit_response', None)
        if rlen is None:
            return None
        else:
            res = self._read_bytes(rlen)
            if not self.params[PLUGIN_ATTR_CONN_BINARY]:
                res = str(res, 'utf-8').strip()

            if self._data_received_callback:
                self._data_received_callback(self, res, None)

            return res

    def _send_bytes(self, packet):
        """
        Send data to device

        :param packet: Data to be sent
        :type packet: bytearray|bytes
        :return: Returns False, if no connection is established or write failed; number of written bytes otherwise
        """
        # self.logger.debug(f'{self.__class__.__name__} _send_bytes called with {packet}')

        if not self._is_connected:
            self.logger.debug('_send_bytes not connected, aborting')
            return False

        try:
            numbytes = self._connection.write(packet)
        except serial.SerialTimeoutException:
            return False

        # self.logger.debug(f'_send_bytes: sent {packet} with {numbytes} bytes')
        return numbytes

    def _read_bytes(self, limit_response, clear_buffer=False):
        """
        Try to read bytes from device, return read bytes
        if limit_response is int > 0, try to read at least <limit_response> bytes
        if limit_response is bytes() or bytearray(), try to read till receiving <limit_response>
        if limit_response is 0, read until timeout (use with care...)

        :param limit_response: Number of bytes to read, b'<terminator> for terminated read, 0 for unrestricted read (timeout)
        :return: read bytes
        :rtype: bytes
        """
        # self.logger.debug(f'{self.__class__.__name__} _read_bytes called with limit {limit_response}')

        if not self._is_connected:
            return 0

        maxlen = 0
        term_bytes = None
        if isinstance(limit_response, int):
            maxlen = limit_response
        elif isinstance(limit_response, (bytes, bytearray, str)):
            term_bytes = bytes(limit_response)

        # take care of "overflow" from last read
        if clear_buffer:
            totalreadbytes = b''
        else:
            totalreadbytes = self._read_buffer
        self._read_buffer = b''

        # self.logger.debug('_read_bytes: start read')
        starttime = time()

        # prevent concurrent read attempts;
        with self._lock.acquire_timeout(self.__lock_timeout) as locked:

            if locked:
                # don't wait for input indefinitely, stop after 3 * self._params[PLUGIN_ATTR_CONN_TIMEOUT] seconds
                while time() <= starttime + self._timeout_mult * self._params[PLUGIN_ATTR_CONN_TIMEOUT]:
                    readbyte = self._connection.read()
                    self._lastbyte = readbyte
                    # self.logger.debug(f'_read_bytes: read {readbyte}')
                    if readbyte != b'':
                        self._lastbytetime = time()
                    else:
                        return totalreadbytes
                    totalreadbytes += readbyte

                    # limit_response reached?
                    if maxlen and len(totalreadbytes) >= maxlen:
                        return totalreadbytes

                    if term_bytes and term_bytes in totalreadbytes:
                        if self.__use_read_buffer:
                            pos = totalreadbytes.find(term_bytes)
                            self._read_buffer += totalreadbytes[pos + len(term_bytes):]
                            return totalreadbytes[:pos + len(term_bytes)]
                        else:
                            return totalreadbytes
            else:
                self.logger.warning('read_bytes couldn\'t get lock on serial. Ths is unintended...')

        # timeout reached, did we read anything?
        if not totalreadbytes and not self._listener_active:

            # just in case, force plugin to reconnect
            self._is_connected = False

        # return what we got so far, might be b''
        return totalreadbytes

    def reset_input_buffer(self):
        if self._connection:
            self._connection.reset_input_buffer()

    def _setup_listener(self):
        """ empty, for subclass use """
        pass


class SDPConnectionSerialAsync(SDPConnectionSerial):
    """ Connection for serial connectivity with async listener

    This class implements a serial connection for call-based sending and a
    threaded listener for async reading with callbacks.

    As this is derived from ``SDPConnectionSerial``, most of the documentation
    is identical.

    The timeout needs to be set small enough not to block reading for too long.
    Recommended times are between 0.2 and 0.8 seconds.

    The ``data_received_callback`` needs to be set or you won't get data.

    Callback syntax is:
        def connected_callback(by=None)
        def disconnected_callback(by=None)
        def data_received_callback(by, message)
    If callbacks are class members, they need the additional first parameter 'self'
    """
    def __init__(self, data_received_callback, name=None, **kwargs):
        # set additional class members
        self.__receive_thread = None
        self._name = name if name else ''

        super().__init__(data_received_callback, name=name, **kwargs)

    def _setup_listener(self):
        if not self._is_connected:
            return

        self._listener_active = True
        self.__receive_thread = Thread(target=self.__receive_thread_worker, name=self._name + '.Serial')
        self.__receive_thread.daemon = True
        self.__receive_thread.start()

    def _close(self):
        self.logger.debug(f'stopping receive thread {self.__receive_thread.name}')
        self._listener_active = False
        try:
            self.__receive_thread.join()
        except Exception:
            pass

    def __receive_thread_worker(self):
        """ thread worker to handle receiving """
        __buffer = b''

        self._is_receiving = True
        # try to find possible "hidden" errors
        try:
            while self._is_connected and self._listener_active:
                try:
                    msg = self._read_bytes(0)
                except serial.SerialTimeoutException:
                    pass

                if msg:

                    self.logger.debug(f'received raw data {msg}, buffer is {__buffer}')
                    # If we work in line mode (with a terminator) slice buffer into single chunks based on terminator
                    if self._params[PLUGIN_ATTR_CONN_TERMINATOR]:
                        __buffer += msg
                        while True:
                            # terminator = int means fixed size chunks
                            if isinstance(self._params[PLUGIN_ATTR_CONN_TERMINATOR], int):
                                i = self._params[PLUGIN_ATTR_CONN_TERMINATOR]
                                if i > len(__buffer):
                                    break
                            # terminator is str or bytes means search for it
                            else:
                                i = __buffer.find(self._params[PLUGIN_ATTR_CONN_TERMINATOR])
                                if i == -1:
                                    break
                                i += len(self._params[PLUGIN_ATTR_CONN_TERMINATOR])
                            line = __buffer[:i]
                            __buffer = __buffer[i:]
                            if self._data_received_callback:
                                self._data_received_callback(self, line if self._params[PLUGIN_ATTR_CONN_BINARY] else str(line, 'utf-8').strip())
                    # If not in terminator mode just forward what we received

                if not self._listener_active:
                    # socket shut down by self.close, no error
                    self.logger.debug('serial connection shut down by call to close method')
                    return

        except Exception as e:
            if not self._listener_active:
                self.logger.debug(f'serial receive thread {self.__receive_thread.name} shutting down')
                return
            else:
                self.logger.error(f'serial receive thread {self.__receive_thread.name} died with unexpected error: {e}')<|MERGE_RESOLUTION|>--- conflicted
+++ resolved
@@ -32,7 +32,6 @@
 from threading import Lock, Thread
 from contextlib import contextmanager
 import json
-from inspect import isclass
 
 from lib.network import Tcp_client
 
@@ -238,11 +237,7 @@
     def __str__(self):
         return self.__class__.__name__
 
-<<<<<<< HEAD
-    def _get_connection_class(self, c_type=None, c_classname=None, c_cls=None, **params):
-=======
     def _get_connection_class(self, connection_type=None, connection_classname=None, connection_cls=None, **params):
->>>>>>> 7d189026
 
         if not params:
             params = self._params
@@ -255,26 +250,6 @@
         try:
 
             # class not set
-<<<<<<< HEAD
-            if not c_cls:
-
-                if PLUGIN_ATTR_CONNECTION in params and isclass(params[PLUGIN_ATTR_CONNECTION]) and issubclass(params[PLUGIN_ATTR_CONNECTION], SDPConnection):
-                    c_cls = params[PLUGIN_ATTR_CONNECTION]
-                    c_classname = c_cls.__name__
-
-                # classname not known
-                if not c_classname:
-
-                    if PLUGIN_ATTR_CONNECTION in params and params[PLUGIN_ATTR_CONNECTION] not in CONNECTION_TYPES:
-                        c_classname = params[PLUGIN_ATTR_CONNECTION]
-                        c_type = 'manual'
-
-                    # wanted connection type not known
-                    if not c_type:
-
-                        if PLUGIN_ATTR_CONNECTION in params and params[PLUGIN_ATTR_CONNECTION] in CONNECTION_TYPES:
-                            c_type = params[PLUGIN_ATTR_CONNECTION]
-=======
             if not connection_cls:
 
                 # do we have a class type from parameters?
@@ -297,35 +272,16 @@
 
                         # wanted connection type not known yet
                         if not connection_type:
->>>>>>> 7d189026
 
                             # known connection type given in parameters?
                             if PLUGIN_ATTR_CONNECTION in params and params[PLUGIN_ATTR_CONNECTION] in CONNECTION_TYPES:
 
-<<<<<<< HEAD
-                            # no further information on network specifics, use basic HTTP TCP client
-                            c_type = CONN_NET_TCP_REQ
-=======
                                 # user given connection type
                                 connection_type = params[PLUGIN_ATTR_CONNECTION]
->>>>>>> 7d189026
 
                             # host given in parameters?
                             elif PLUGIN_ATTR_NET_HOST in params and params[PLUGIN_ATTR_NET_HOST]:
 
-<<<<<<< HEAD
-                            # this seems to be a serial killer application
-                            c_type = CONN_SER_DIR
-
-                        if not c_type:
-                            # if not preset and not identified, use "empty" connection, e.g. for testing
-                            # when physical device is not present
-                            c_type = CONN_NULL
-
-                    c_classname = 'SDPConnection' + ''.join([tok.capitalize() for tok in c_type.split('_')])
-
-                c_cls = getattr(conn_module, c_classname, getattr(conn_module, 'SDPConnection'))
-=======
                                 # no further information on network specifics, use basic HTTP TCP client
                                 connection_type = CONN_NET_TCP_REQ
 
@@ -345,17 +301,12 @@
 
                     # get class from classname -> only for predefined classes, not for custom plugin classes!
                     connection_cls = getattr(connection_module, connection_classname, getattr(connection_module, 'SDPConnection'))
->>>>>>> 7d189026
 
         except (TypeError, AttributeError):
             self.logger.warning(f'could not identify wanted connection class from {connection_cls}, {connection_classname}, {connection_type}. Using default connection.')
             connection_cls = SDPConnection
 
-<<<<<<< HEAD
-        return c_cls
-=======
         return connection_cls
->>>>>>> 7d189026
 
     def _get_protocol_class(self, protocol_cls=None, protocol_classname=None, protocol_type=None, **params):
 
@@ -367,49 +318,7 @@
             self.logger.error('unable to get object handle of SDPProtocol module')
             return None
 
-        print(f"proto_cls is {protocol_cls}, type {type(protocol_cls)}")
         # class not set
-<<<<<<< HEAD
-        if not protocol_cls or not (isclass(protocol_cls) and issubclass(protocol_cls, SDPConnection)):
-#
-            print("1")
-            if PLUGIN_ATTR_PROTOCOL in params and isclass(params[PLUGIN_ATTR_PROTOCOL]) and issubclass(params[PLUGIN_ATTR_PROTOCOL], SDPConnection):
-                print("1a")
-                protocol_cls = params[PLUGIN_ATTR_CONNECTION]
-                protocol_classname = protocol_cls.__name__
-
-            print("2")
-            # classname not known
-            if not protocol_classname:
-
-                print("2a")
-                if PLUGIN_ATTR_CONNECTION in params and params[PLUGIN_ATTR_CONNECTION] not in PROTOCOL_TYPES:
-                    protocol_classname = params[PLUGIN_ATTR_CONNECTION]
-                    protocol_type = ''
-
-                # wanted connection type not known
-                if not protocol_type:
-
-                    print("3")
-                    if PLUGIN_ATTR_CONNECTION in params and params[PLUGIN_ATTR_CONNECTION] in PROTOCOL_TYPES:
-                        protocol_type = params[PLUGIN_ATTR_CONNECTION]
-                    else:
-                        protocol_type = PROTO_NULL
-
-                if protocol_type not in PROTOCOL_TYPES:
-                    print("4")
-                    self.logger.error(f'protocol "{protocol_type}" specified, but unknown and not class type or class name. Using default protocol')
-                    protocol_type = PROTO_NULL
-
-                print("5")
-                protocol_classname = 'SDPProtocol' + ''.join([tok.capitalize() for tok in protocol_type.split('_')])
-
-            print("6")
-            protocol_cls = getattr(proto_module, protocol_classname, None)
-
-        if not protocol_cls:
-            self.logger.error(f'protocol {self._params[PLUGIN_ATTR_PROTOCOL]} specified, but not loadable.')
-=======
         if not protocol_cls:
 
             # do we have a class type from params?
@@ -450,7 +359,6 @@
 
         if not protocol_cls:
             self.logger.error(f'protocol {self._parameters[PLUGIN_ATTR_PROTOCOL]} specified, but not loadable.')
->>>>>>> 7d189026
             return None
 
         return protocol_cls
