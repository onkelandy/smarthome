--- conflicted
+++ resolved
@@ -79,13 +79,7 @@
 
 # Update auf 1.9.1  wg. Release
 
-<<<<<<< HEAD
-# Update auf 1.9.0  wg. Release
-
-shNG_version = '1.9.0'
-=======
 shNG_version = '1.9.1'
->>>>>>> 57a9ae43
 shNG_branch = 'master'
 
 # ---------------------------------------------------------------------------------
