--- conflicted
+++ resolved
@@ -147,11 +147,7 @@
 
     if value.find(ATTRIBUTE_SEPARATOR) >= 0:
         time, __, attrvalue = value.partition(ATTRIBUTE_SEPARATOR)
-<<<<<<< HEAD
-        attrvalue, __, compat = attrvalue.rpartition(ATTRIBUTE_SEPARATOR)
-=======
         attrvalue, __, compat = attrvalue.partition(ATTRIBUTE_SEPARATOR)
->>>>>>> 90c394a9
     elif value.find('=') >= 0 and value[value.find('='):value.find('=') + 2] != '==':
         time, __, attrvalue = value.partition('=')
         if attrvalue.find('=') >= 0 and (attrvalue.rfind('=') != attrvalue.rfind('==')) and (attrvalue.endswith('compat') or attrvalue.endswith('compat_1.2') or attrvalue.endswith('latest')):
